{
<<<<<<< HEAD
  "$schema": "https://unpkg.com/@changesets/config@1.7.0/schema.json",
=======
  "$schema": "https://unpkg.com/@changesets/config@3.0.3/schema.json",
>>>>>>> 98e71342
  "changelog": [
    "@changesets/changelog-github",
    { "repo": "sumup-oss/circuit-ui" }
  ],
  "commit": false,
  "linked": [],
  "access": "public",
  "baseBranch": "main",
  "updateInternalDependencies": "minor",
  "ignore": [],
  "___experimentalUnsafeOptions_WILL_CHANGE_IN_PATCH": {
    "onlyUpdatePeerDependentsWhenOutOfRange": true
  }
}<|MERGE_RESOLUTION|>--- conflicted
+++ resolved
@@ -1,20 +1,16 @@
 {
-<<<<<<< HEAD
-  "$schema": "https://unpkg.com/@changesets/config@1.7.0/schema.json",
-=======
-  "$schema": "https://unpkg.com/@changesets/config@3.0.3/schema.json",
->>>>>>> 98e71342
-  "changelog": [
-    "@changesets/changelog-github",
-    { "repo": "sumup-oss/circuit-ui" }
-  ],
-  "commit": false,
-  "linked": [],
-  "access": "public",
-  "baseBranch": "main",
-  "updateInternalDependencies": "minor",
-  "ignore": [],
-  "___experimentalUnsafeOptions_WILL_CHANGE_IN_PATCH": {
-    "onlyUpdatePeerDependentsWhenOutOfRange": true
-  }
+	"$schema": "https://unpkg.com/@changesets/config@3.0.3/schema.json",
+	"changelog": [
+		"@changesets/changelog-github",
+		{ "repo": "sumup-oss/circuit-ui" }
+	],
+	"commit": false,
+	"linked": [],
+	"access": "public",
+	"baseBranch": "main",
+	"updateInternalDependencies": "minor",
+	"ignore": [],
+	"___experimentalUnsafeOptions_WILL_CHANGE_IN_PATCH": {
+		"onlyUpdatePeerDependentsWhenOutOfRange": true
+	}
 }