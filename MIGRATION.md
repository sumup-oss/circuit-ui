--- conflicted
+++ resolved
@@ -7,11 +7,7 @@
     - [In design tokens](#in-design-tokens)
     - [In component variants](#in-component-variants)
   - [Notification components](#notification-components)
-<<<<<<< HEAD
-  - [Others](#others)
-=======
   - [Other changes](#other-changes)
->>>>>>> c7dfe6a4
 - [From v4 to v4.1](#from-v4-to-v41)
   - [Combined LoadingButton and Button](#combined-loadingbutton-and-button)
 - [From v3.x to v4](#from-v3x-to-v4)
@@ -144,15 +140,10 @@
 
 Read more about the new notification components in [the Notification section in Storybook](https://circuit.sumup.com/?path=/docs/notification).
 
-<<<<<<< HEAD
-### Others
-
+### Other changes
+
+- The deprecated `zIndex.sidebar` design token was removed from `@sumup/design-tokens`. Use `sIndex.navigation` instead. There is no codemod for this change: search and replace the old value for the new one in your codebase.
 - The deprecated `shadowSingle`, `shadowDouble` and `shadowTriple` style mixins were removed. Use the `shadow()` style mixin instead. There is no codemod for this change: migrate manually by searching for the deprecated style mixins in your codebase, and verify the changes visually.
-=======
-### Other changes
-
-- The deprecated `zIndex.sidebar` design token was removed from `@sumup/design-tokens`. Use `sIndex.navigation` instead. There is no codemod for this change: search and replace the old value for the new one in your codebase.
->>>>>>> c7dfe6a4
 
 ## From v4 to v4.1
 
