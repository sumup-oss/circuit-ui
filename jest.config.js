module.exports = {
  coverageDirectory: '../../__coverage__',
  rootDir: 'src',
  moduleFileExtensions: ['js'],
  collectCoverageFrom: ['**/*.{js,jsx}', '!**/node_modules/**'],
  moduleDirectories: ['node_modules', 'src'],
  transform: {
    '^.+\\.js$': '<rootDir>/../jest.transform.js',
<<<<<<< HEAD
    '\\.svg$': '<rootDir>/../fileTransformer.js'
=======
    "\\.svg$": "<rootDir>/../fileTransformer.js"
>>>>>>> 642277f1
  },
  moduleNameMapper: {
    '\\.(css|scss)$': '<rootDir>/__mocks__/style-mock.js',
  }
};<|MERGE_RESOLUTION|>--- conflicted
+++ resolved
@@ -6,11 +6,7 @@
   moduleDirectories: ['node_modules', 'src'],
   transform: {
     '^.+\\.js$': '<rootDir>/../jest.transform.js',
-<<<<<<< HEAD
     '\\.svg$': '<rootDir>/../fileTransformer.js'
-=======
-    "\\.svg$": "<rootDir>/../fileTransformer.js"
->>>>>>> 642277f1
   },
   moduleNameMapper: {
     '\\.(css|scss)$': '<rootDir>/__mocks__/style-mock.js',
