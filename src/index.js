--- conflicted
+++ resolved
@@ -129,12 +129,9 @@
   ModalFooter
 } from './components/Modal';
 export { default as Picture } from './components/Picture';
-<<<<<<< HEAD
 export { default as AutoCompleteInput } from './components/AutoCompleteInput';
 export { default as AutoCompleteTags } from './components/AutoCompleteTags';
-=======
 export { default as Table } from './components/Table';
->>>>>>> 88711ff7
 
 // Helpers
 export { default as State } from './components/State';
