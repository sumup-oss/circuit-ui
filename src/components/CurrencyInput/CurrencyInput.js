/**
 * Copyright 2019, SumUp Ltd.
 * Licensed under the Apache License, Version 2.0 (the "License");
 * you may not use this file except in compliance with the License.
 * You may obtain a copy of the License at
 *
 * http://www.apache.org/licenses/LICENSE-2.0
 *
 * Unless required by applicable law or agreed to in writing, software
 * distributed under the License is distributed on an "AS IS" BASIS,
 * WITHOUT WARRANTIES OR CONDITIONS OF ANY KIND, either express or implied.
 * See the License for the specific language governing permissions and
 * limitations under the License.
 */

import React from 'react';
import PropTypes from 'prop-types';
import styled from '@emotion/styled';
import { css } from '@emotion/core';
import { useTheme } from 'emotion-theming';
import { values } from 'lodash/fp';
import { resolveCurrencyFormat, CURRENCIES } from '@sumup/intl';
import TextMaskInput from 'react-text-mask';

import { localePropType } from '../../util/shared-prop-types';
import Input from '../Input';
import {
  createCurrencyMask,
  formatPlaceholder,
  getSymbolLength
} from './CurrencyInputService';

// This is dynamic and cannot be done in pure CSS. No need for a label.
const iconWidthStyles = length => css`
  width: ${length}px !important;
`;

const CurrencyIcon = styled('span')`
  label: simple-currency-input__symbol;
  line-height: ${({ theme }) => theme.spacings.mega};
  display: flex;
  align-items: center;
  justify-content: center;
`;

const inputBaseStyles = () => css`
  label: currency-input__input;
  text-align: right;
`;

const inputPrependStyles = ({ theme, symbolLength, prependSymbol }) =>
  prependSymbol &&
  css`
    label: currency-input__input--prepend-symbol;
    padding-left: calc(${theme.spacings.mega} + ${symbolLength}px);
  `;

const inputAppendStyles = ({ theme, symbolLength, prependSymbol }) =>
  !prependSymbol &&
  css`
    label: currency-input__input--append-symbol;
    padding-right: calc(${theme.spacings.mega} + ${symbolLength}px);
  `;

<<<<<<< HEAD
const CurrencyInputComponent = ({ locale, currency, ...props }, ref) => {
  const prependSymbol = shouldPrependSymbol(currency, locale);
  const symbol = CURRENCY_SYMBOLS[currency] || '';
  const numberMask = createCurrencyMask(currency, locale);

  return (
    <SimpleCurrencyInput
      {...{ ...props, prependSymbol, symbol, numberMask }}
      ref={ref}
=======
/**
 * CurrencyInput component for forms. Automatically looks up
 * symbols and places the symbol according to the locale. The corresponding
 * service exports a parser for formatting values automatically.
 */
const CurrencyInput = ({ locale, currency, placeholder, ...props }) => {
  const theme = useTheme();

  const currencyFormat = resolveCurrencyFormat(locale, currency);
  const { currencyPosition, currencySymbol } = currencyFormat;
  const numberMask = createCurrencyMask(currencyFormat, locale);
  const symbolLength = getSymbolLength(currencySymbol);
  const placeholderString = formatPlaceholder(placeholder, locale, {
    minimumFractionDigits: currencyFormat.minimumFractionDigits,
    maximumFractionDigits: currencyFormat.maximumFractionDigits
  });

  const renderPrefix =
    currencyPosition === 'prefix'
      ? preffixProps => (
          <CurrencyIcon {...preffixProps} css={iconWidthStyles(symbolLength)}>
            {currencySymbol}
          </CurrencyIcon>
        )
      : null;

  const renderSuffix =
    currencyPosition === 'suffix'
      ? suffixProps => (
          <CurrencyIcon {...suffixProps} css={iconWidthStyles(symbolLength)}>
            {currencySymbol}
          </CurrencyIcon>
        )
      : null;

  return (
    <TextMaskInput
      guide={false}
      render={(ref, { defaultValue, ...renderProps }) => (
        <Input value={defaultValue} {...renderProps} deepRef={ref} />
      )}
      inputStyles={css([
        inputBaseStyles(),
        inputPrependStyles({ theme, symbolLength, currencyPosition }),
        inputAppendStyles({ theme, symbolLength, currencyPosition })
      ])}
      renderPrefix={renderPrefix}
      renderSuffix={renderSuffix}
      type="text"
      mask={numberMask}
      placeholder={placeholderString}
      {...props}
>>>>>>> 77692857
    />
  );
};

/**
 * CurrencyInput component for forms. Automatically looks up
 * symbols and places the symbol according to the locale. The corresponding
 * service exports a parser for formatting values automatically.
 */
const CurrencyInput = React.forwardRef(CurrencyInputComponent);

CurrencyInput.propTypes = {
<<<<<<< HEAD
  theme: themePropType.isRequired,
  locale: localePropType(true),
  currency: PropTypes.oneOf(keys(CURRENCY_SYMBOLS)).isRequired,
  /**
   * The ref to the html dom element
   */
  ref: PropTypes.oneOfType([
    PropTypes.func,
    PropTypes.shape({
      current: PropTypes.oneOf([PropTypes.instanceOf(HTMLInputElement)])
    })
  ])
=======
  ...Input.propTypes,
  /**
   * A ISO 4217 currency code, such as 'USD' for the US dollar,
   * 'EUR' for the Euro, or 'CNY' for the Chinese RMB.
   */
  currency: PropTypes.oneOf(values(CURRENCIES)),
  /**
   * One or more Unicode BCP 47 locale identifiers, such as 'de-DE' or
   * ['GB', 'en-US'] (the first supported locale is used).
   */
  locale: localePropType(),
  /**
   * A short string that is shown inside the empty input.
   * If the placeholder is a number, it is formatted in the local
   * currency format.
   */
  placeholder: PropTypes.oneOfType([PropTypes.string, PropTypes.number])
>>>>>>> 77692857
};

/**
 * @component
 */
export default CurrencyInput;<|MERGE_RESOLUTION|>--- conflicted
+++ resolved
@@ -62,23 +62,10 @@
     padding-right: calc(${theme.spacings.mega} + ${symbolLength}px);
   `;
 
-<<<<<<< HEAD
-const CurrencyInputComponent = ({ locale, currency, ...props }, ref) => {
-  const prependSymbol = shouldPrependSymbol(currency, locale);
-  const symbol = CURRENCY_SYMBOLS[currency] || '';
-  const numberMask = createCurrencyMask(currency, locale);
-
-  return (
-    <SimpleCurrencyInput
-      {...{ ...props, prependSymbol, symbol, numberMask }}
-      ref={ref}
-=======
-/**
- * CurrencyInput component for forms. Automatically looks up
- * symbols and places the symbol according to the locale. The corresponding
- * service exports a parser for formatting values automatically.
- */
-const CurrencyInput = ({ locale, currency, placeholder, ...props }) => {
+const CurrencyInputComponent = (
+  { locale, currency, placeholder, ...props },
+  ref
+) => {
   const theme = useTheme();
 
   const currencyFormat = resolveCurrencyFormat(locale, currency);
@@ -111,8 +98,22 @@
   return (
     <TextMaskInput
       guide={false}
-      render={(ref, { defaultValue, ...renderProps }) => (
-        <Input value={defaultValue} {...renderProps} deepRef={ref} />
+      render={(setRef, { defaultValue, ...renderProps }) => (
+        <Input
+          value={defaultValue}
+          {...renderProps}
+          ref={el => {
+            setRef(el);
+            if (ref) {
+              if (typeof ref === 'function') {
+                ref(el);
+              } else {
+                // eslint-disable-next-line no-param-reassign
+                ref.current = el;
+              }
+            }
+          }}
+        />
       )}
       inputStyles={css([
         inputBaseStyles(),
@@ -125,7 +126,6 @@
       mask={numberMask}
       placeholder={placeholderString}
       {...props}
->>>>>>> 77692857
     />
   );
 };
@@ -138,20 +138,6 @@
 const CurrencyInput = React.forwardRef(CurrencyInputComponent);
 
 CurrencyInput.propTypes = {
-<<<<<<< HEAD
-  theme: themePropType.isRequired,
-  locale: localePropType(true),
-  currency: PropTypes.oneOf(keys(CURRENCY_SYMBOLS)).isRequired,
-  /**
-   * The ref to the html dom element
-   */
-  ref: PropTypes.oneOfType([
-    PropTypes.func,
-    PropTypes.shape({
-      current: PropTypes.oneOf([PropTypes.instanceOf(HTMLInputElement)])
-    })
-  ])
-=======
   ...Input.propTypes,
   /**
    * A ISO 4217 currency code, such as 'USD' for the US dollar,
@@ -168,8 +154,16 @@
    * If the placeholder is a number, it is formatted in the local
    * currency format.
    */
-  placeholder: PropTypes.oneOfType([PropTypes.string, PropTypes.number])
->>>>>>> 77692857
+  placeholder: PropTypes.oneOfType([PropTypes.string, PropTypes.number]),
+  /**
+   * The ref to the html dom element
+   */
+  ref: PropTypes.oneOfType([
+    PropTypes.func,
+    PropTypes.shape({
+      current: PropTypes.oneOf([PropTypes.instanceOf(HTMLInputElement)])
+    })
+  ])
 };
 
 /**
