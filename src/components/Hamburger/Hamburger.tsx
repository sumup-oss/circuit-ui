--- conflicted
+++ resolved
@@ -131,7 +131,6 @@
   labelActive = 'Close menu',
   labelInActive = 'Open menu',
   ...props
-<<<<<<< HEAD
 }: HamburgerProps) => {
   const { label, component = 'hamburger', customParameters } =
     props.tracking || {};
@@ -139,8 +138,6 @@
   return (
     <Button
       label={isActive ? labelActive : labelInActive}
-      variant="secondary"
-      size="kilo"
       {...props}
       tracking={{
         label,
@@ -153,13 +150,4 @@
       </Box>
     </Button>
   );
-};
-=======
-}: HamburgerProps) => (
-  <Button label={isActive ? labelActive : labelInActive} {...props}>
-    <Box>
-      <Layers isActive={isActive} />
-    </Box>
-  </Button>
-);
->>>>>>> f14269db
+};