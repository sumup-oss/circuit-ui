--- conflicted
+++ resolved
@@ -18,20 +18,10 @@
 import { boolean, text } from '@storybook/addon-knobs/react';
 import { FlagDe, FlagUs, FlagFr } from '@sumup/icons';
 
-<<<<<<< HEAD
-import docs from './Select.docs.mdx';
-import Select from './Select';
-import { uniqueId } from '../../util/id';
-
-import { ReactComponent as DE } from './flags/de.svg';
-import { ReactComponent as US } from './flags/us.svg';
-import { ReactComponent as FR } from './flags/fr.svg';
-=======
 import { uniqueId } from '../../util/id';
 import Label from '../Label';
 import Select from './Select';
 import docs from './Select.docs.mdx';
->>>>>>> ad371b15
 
 export default {
   title: 'Forms/Select',
@@ -56,54 +46,14 @@
     value: 'FR'
   }
 ];
-<<<<<<< HEAD
-const flagIconMap = { DE, US, FR };
-
-const BaseSelect = props => (
-  <div>
-    <Select
-      name="select"
-      options={options}
-      // onChange={e => {
-      //   action('Option selected')(e);
-      //   props.onChange(e.target.value);
-      // }}
-      disabled={boolean('Disabled', false)}
-      invalid={boolean('Invalid', false)}
-      validationHint={text('Validation hint', '')}
-      id={uniqueId()}
-      {...props}
-    />
-  </div>
-);
-
-// Selects always need labels for accessibility.
-const SelectWithLabelAndState = props => {
-=======
 const flagIconMap = { DE: FlagDe, US: FlagUs, FR: FlagFr };
 
 // Selects always need labels for accessibility.
 const SelectWithLabelAndState = props => {
   const id = uniqueId();
->>>>>>> ad371b15
   const [value, setValue] = useState('US');
 
   return (
-<<<<<<< HEAD
-    <BaseSelect
-      label="Country"
-      value={value}
-      onChange={e => {
-        action('Option selected')(e);
-        setValue(e.target.value);
-      }}
-      {...props}
-    />
-  );
-};
-
-export const base = () => <BaseSelect />;
-=======
     <Label htmlFor={id}>
       <Select
         id={id}
@@ -124,7 +74,6 @@
 };
 
 export const base = () => <SelectWithLabelAndState />;
->>>>>>> ad371b15
 
 export const invalid = () => (
   <SelectWithLabelAndState
