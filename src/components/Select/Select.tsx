--- conflicted
+++ resolved
@@ -312,13 +312,8 @@
         'The label is now built into the Select component.',
         'Use the `label` prop to pass in the label content and',
         'remove the Label component from your code.',
-<<<<<<< HEAD
-        'The label will become required in the next major version',
+        'The label will become required in the next major version.',
       ].join(' '),
-=======
-        'The label will become required in the next major version.'
-      ].join(' ')
->>>>>>> 53099d8d
     );
   }
 
