/**
 * Copyright 2019, SumUp Ltd.
 * Licensed under the Apache License, Version 2.0 (the "License");
 * you may not use this file except in compliance with the License.
 * You may obtain a copy of the License at
 *
 * http://www.apache.org/licenses/LICENSE-2.0
 *
 * Unless required by applicable law or agreed to in writing, software
 * distributed under the License is distributed on an "AS IS" BASIS,
 * WITHOUT WARRANTIES OR CONDITIONS OF ANY KIND, either express or implied.
 * See the License for the specific language governing permissions and
 * limitations under the License.
 */

import React from 'react';

import Select from '.';

describe('Select', () => {
  const options = [
    { value: '1', label: 'Option 1' },
    { value: '2', label: 'Option 2' },
    { value: '3', label: 'Option 3' }
  ];

  beforeEach(() => {
    jest.clearAllMocks();
  });

  /**
   * Style tests.
   */
  it('should render with default styles', () => {
    const actual = create(<Select {...{ options }} />);
    expect(actual).toMatchSnapshot();
  });

  it('should render with disabled styles when passed the disabled prop', () => {
    const actual = create(<Select {...{ options }} disabled />);
    expect(actual).toMatchSnapshot();
  });

  it('should render with invalid styles when passed the invalid prop', () => {
    const actual = create(<Select {...{ options }} invalid />);
    expect(actual).toMatchSnapshot();
  });

  it('should not render with invalid styles when also passed the disabled prop', () => {
    const actual = create(<Select {...{ options }} invalid disabled />);
    expect(actual).toMatchSnapshot();
  });

  it('should render with inline styles when passed the inline prop', () => {
    const actual = create(<Select {...{ options }} inline />);
    expect(actual).toMatchSnapshot();
  });

  it('should render with no margin styles when passed the noMargin prop', () => {
    const actual = create(<Select {...{ options }} noMargin />);
    expect(actual).toMatchSnapshot();
  });

  it('should render with a tooltip when passed a validation hint', () => {
    const actual = create(
      <Select {...{ options }} validationHint="This field is required." />
    );
    expect(actual).toMatchSnapshot();
  });

  it('should render with a prefix when passed the prefix prop', () => {
    const DummyElement = props => (
      <div style={{ width: '24px', height: '24px' }} {...props} />
    );
    const actual = create(
      <Select
        {...{ options }}
        renderPrefix={({ className }) => <DummyElement className={className} />}
      />
    );
    expect(actual).toMatchSnapshot();
  });

  /**
   * Accessibility tests.
   */
  // FIXME: Had to disable this since it produces a false positive. Not sure why.
  it.skip('should meet accessibility guidelines', async () => {
    const wrapper = renderToHtml(
<<<<<<< HEAD
      <Select {...{ options }} id="select" label="Label" />
=======
      <Label htmlFor="select">
        Label
        <Select {...{ options }} id="select" />
      </Label>
>>>>>>> ad371b15
    );
    const actual = await axe(wrapper);
    expect(actual).toHaveNoViolations();
  });

  /**
   * Logic tests.
   */
  it('should accept the options as children', () => {
    const children = options.map(({ label, ...rest }) => (
      <option key={rest.value} data-testid="select-option" {...rest}>
        {label}
      </option>
    ));
    const { getAllByTestId } = render(<Select>{children}</Select>);
    const optionEls = getAllByTestId('select-option');
    expect(optionEls).toHaveLength(options.length);
  });

  it('should be disabled when passed the disabled prop', () => {
    const { getByTestId } = render(
      <Select options={options} data-testid="select-element" disabled />
    );
    const selectEl = getByTestId('select-element');
    expect(selectEl).toBeDisabled();
  });

  it('should show the placeholder when no value is passed', () => {
    const placeholder = 'Placeholder';
    const { getByTestId } = render(
      <Select
        options={options}
        placeholder={placeholder}
        data-testid="select-element"
      />
    );
    const selectEl = getByTestId('select-element');
    expect(selectEl.firstChild).toHaveTextContent(placeholder);
  });

  it('should not show the placeholder when a value is selected', () => {
    const placeholder = 'Placeholder';
    const value = 2;
    const { getByTestId } = render(
      <Select
        options={options}
        placeholder={placeholder}
        value={value}
        data-testid="select-element"
      />
    );
    const selectEl = getByTestId('select-element');
    expect(selectEl.firstChild).not.toHaveTextContent(placeholder);
  });
});<|MERGE_RESOLUTION|>--- conflicted
+++ resolved
@@ -87,14 +87,7 @@
   // FIXME: Had to disable this since it produces a false positive. Not sure why.
   it.skip('should meet accessibility guidelines', async () => {
     const wrapper = renderToHtml(
-<<<<<<< HEAD
       <Select {...{ options }} id="select" label="Label" />
-=======
-      <Label htmlFor="select">
-        Label
-        <Select {...{ options }} id="select" />
-      </Label>
->>>>>>> ad371b15
     );
     const actual = await axe(wrapper);
     expect(actual).toHaveNoViolations();
