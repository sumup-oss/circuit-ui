--- conflicted
+++ resolved
@@ -104,71 +104,6 @@
 /**
  * Tag component
  */
-<<<<<<< HEAD
-const Tag = ({
-  children,
-  prefix: Prefix,
-  suffix: Suffix,
-  onRemove,
-  labelRemoveButton,
-  selected,
-  ...props
-}) => {
-  const prefixElement = Prefix && (
-    <Prefix
-      selected={selected}
-      css={theme => prefixStyles({ theme, selected })}
-    />
-  );
-  const suffixElement = Suffix && (
-    <Suffix
-      selected={selected}
-      css={theme => suffixStyles({ theme, selected })}
-    />
-  );
-
-  const { label, component, customParameters } = props.tracking || {};
-  const dispatch = useClickTrigger();
-  const handleClick =
-    props.onClick && label
-      ? e => {
-          dispatch({
-            label,
-            component: component || 'tag',
-            customParameters
-          });
-
-          props.onClick(e);
-        }
-      : props.onClick;
-
-  return (
-    <TagElement {...{ selected, ...props }} onClick={handleClick}>
-      {prefixElement}
-
-      {children}
-
-      {onRemove && (
-        <RemoveButton
-          variant={selected ? 'primary' : 'secondary'}
-          selected={selected}
-          label={labelRemoveButton}
-          data-testid="tag-close"
-          size="kilo"
-          onClick={onRemove}
-          tracking={{
-            label,
-            component: component || 'remove-button',
-            customParameters
-          }}
-        />
-      )}
-
-      {!onRemove && suffixElement}
-    </TagElement>
-  );
-};
-=======
 const Tag = React.forwardRef(
   (
     {
@@ -194,9 +129,23 @@
         css={theme => suffixStyles({ theme, selected })}
       />
     );
+    const { label, component, customParameters } = props.tracking || {};
+    const dispatch = useClickTrigger();
+    const handleClick =
+      props.onClick && label
+        ? e => {
+            dispatch({
+              label,
+              component: component || 'tag',
+              customParameters
+            });
+
+            props.onClick(e);
+          }
+        : props.onClick;
 
     return (
-      <TagElement {...{ selected, ...props }}>
+      <TagElement {...{ selected, ...props }} onClick={handleClick}>
         {prefixElement}
 
         {children}
@@ -210,6 +159,11 @@
             size="kilo"
             onClick={onRemove}
             ref={ref}
+            tracking={{
+              label,
+              component: component || 'remove-button',
+              customParameters
+            }}
           />
         )}
 
@@ -220,7 +174,6 @@
 );
 
 Tag.displayName = 'Tag';
->>>>>>> f14269db
 
 Tag.propTypes = {
   /**
@@ -250,16 +203,15 @@
    */
   selected: PropTypes.bool,
   /**
-<<<<<<< HEAD
    * Data that is dispatched with the tracking event.
    */
   tracking: PropTypes.shape({
     label: PropTypes.string,
     component: PropTypes.string,
     customParameters: PropTypes.object
-  })
-=======
-   * The ref to the html button dom element
+  }),
+  /**
+   *  The ref to the html button dom element
    */
   ref: PropTypes.oneOfType([
     PropTypes.func,
@@ -267,7 +219,6 @@
       current: PropTypes.oneOf([PropTypes.instanceOf(HTMLButtonElement)])
     })
   ])
->>>>>>> f14269db
 };
 
 Tag.defaultProps = {
@@ -277,11 +228,8 @@
   onRemove: null,
   selected: false,
   labelRemoveButton: 'remove',
-<<<<<<< HEAD
-  tracking: {}
-=======
+  tracking: {},
   ref: undefined
->>>>>>> f14269db
 };
 
 /**
