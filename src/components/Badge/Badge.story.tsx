/**
 * Copyright 2019, SumUp Ltd.
 * Licensed under the Apache License, Version 2.0 (the "License");
 * you may not use this file except in compliance with the License.
 * You may obtain a copy of the License at
 *
 * http://www.apache.org/licenses/LICENSE-2.0
 *
 * Unless required by applicable law or agreed to in writing, software
 * distributed under the License is distributed on an "AS IS" BASIS,
 * WITHOUT WARRANTIES OR CONDITIONS OF ANY KIND, either express or implied.
 * See the License for the specific language governing permissions and
 * limitations under the License.
 */

import React, { Fragment } from 'react';
import { select, boolean } from '@storybook/addon-knobs';

import docs from './Badge.docs.mdx';
import { Badge, BadgeProps } from './Badge';

export default {
  title: 'Components/Badge',
  component: Badge,
  parameters: {
    docs: { page: docs },
  },
};

const BaseBadge = (props: Partial<BadgeProps>) => (
  <Badge
<<<<<<< HEAD
    color={select(
      'Color',
      ['neutral', 'primary', 'success', 'warning', 'danger'],
      'neutral',
=======
    variant={select(
      'Variant',
      ['neutral', 'success', 'warning', 'danger'],
      'neutral'
>>>>>>> 53099d8d
    )}
    circle={boolean('Circular', false)}
    {...props}
  />
);

export const base = () => <BaseBadge>Badge</BaseBadge>;

export const variants = () => (
  <Fragment>
    <BaseBadge variant="neutral">Neutral</BaseBadge>
    <BaseBadge variant="success">Success</BaseBadge>
    <BaseBadge variant="warning">Warning</BaseBadge>
    <BaseBadge variant="danger">Danger</BaseBadge>
  </Fragment>
);

export const circular = () => (
  <Fragment>
    <BaseBadge circle>1</BaseBadge>
    <BaseBadge circle>42</BaseBadge>
    <BaseBadge circle>999</BaseBadge>
  </Fragment>
);<|MERGE_RESOLUTION|>--- conflicted
+++ resolved
@@ -29,17 +29,10 @@
 
 const BaseBadge = (props: Partial<BadgeProps>) => (
   <Badge
-<<<<<<< HEAD
-    color={select(
-      'Color',
-      ['neutral', 'primary', 'success', 'warning', 'danger'],
-      'neutral',
-=======
     variant={select(
       'Variant',
       ['neutral', 'success', 'warning', 'danger'],
-      'neutral'
->>>>>>> 53099d8d
+      'neutral',
     )}
     circle={boolean('Circular', false)}
     {...props}
