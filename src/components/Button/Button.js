--- conflicted
+++ resolved
@@ -1,20 +1,20 @@
 import React from 'react';
-import { omit } from 'lodash/fp';
+import {
+  omit
+} from 'lodash/fp';
 import PropTypes from 'prop-types';
-<<<<<<< HEAD
 
 import PlainButton from './components/PlainButton';
 import RegularButton from './components/RegularButton';
-import { sizes } from '../../styles/constants';
-=======
+import {
+  sizes
+} from '../../styles/constants';
 
-import { sizes } from '../../styles/constants';
-
-import PlainButton from './components/PlainButton';
-import RegularButton from './components/RegularButton';
->>>>>>> 348c2ae7
-
-const { KILO, MEGA, GIGA } = sizes;
+const {
+  KILO,
+  MEGA,
+  GIGA
+} = sizes;
 export const SIZE_PROP_TYPE = PropTypes.oneOf([KILO, MEGA, GIGA]);
 
 const SHARED_PROPS = [
@@ -58,11 +58,18 @@
  * A button component with support for the anchor and button
  * element as well as a button-looking button and a text link.
  */
-const Button = ({ plain, ...props }) =>
-  plain ? (
-    <PlainButton {...omit(REGULAR_BUTTON_ONLY_PROPS, props)} />
-  ) : (
-    <RegularButton {...props} />
+const Button = ({
+    plain,
+    ...props
+  }) =>
+  plain ? ( <
+    PlainButton { ...omit(REGULAR_BUTTON_ONLY_PROPS, props)
+    }
+    />
+  ) : ( <
+    RegularButton { ...props
+    }
+    />
   );
 
 Button.propTypes = {
@@ -117,16 +124,10 @@
   target: null
 };
 
-<<<<<<< HEAD
-=======
-/*
-
-
->>>>>>> 348c2ae7
 Button.KILO = KILO;
 Button.MEGA = MEGA;
 Button.GIGA = GIGA;
-*/
+
 
 /**
  * @component
