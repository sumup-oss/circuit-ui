import { babel } from 'docz-plugin-babel6';
import { circuit as theme } from './themes';

export default {
<<<<<<< HEAD
  dest: './dist',
  plugins: [babel()]
=======
  plugins: [babel()],
  modifyBabelRc: config => config,
  themeConfig: {
    colors: {
      white: theme.colors.white,
      grayExtraLight: theme.colors.n100,
      grayLight: theme.colors.n300,
      gray: theme.colors.n500,
      grayDark: theme.colors.n700,
      grayExtraDark: theme.colors.n900,
      dark: theme.colors.n900,
      blue: theme.colors.b500,
      skyBlue: theme.colors.b300,
      primary: theme.colors.b500,
      text: theme.colors.n900,
      link: theme.colors.p500,
      footerText: theme.colors.n700,
      sidebarBg: theme.colors.n100,
      sidebarText: theme.colors.n900,
      background: theme.colors.white,
      border: theme.colors.n300,
      theadColor: theme.colors.n500,
      theadBg: theme.colors.n300,
      tableColor: theme.colors.n700,
      tooltipBg: theme.colors.n900,
      tooltipColor: theme.colors.n100,
      codeBg: theme.colors.n100,
      codeColor: theme.colors.n700,
      preBg: theme.colors.n100
    }
  }
>>>>>>> eb2edfc1
};<|MERGE_RESOLUTION|>--- conflicted
+++ resolved
@@ -2,10 +2,7 @@
 import { circuit as theme } from './themes';
 
 export default {
-<<<<<<< HEAD
   dest: './dist',
-  plugins: [babel()]
-=======
   plugins: [babel()],
   modifyBabelRc: config => config,
   themeConfig: {
@@ -37,5 +34,4 @@
       preBg: theme.colors.n100
     }
   }
->>>>>>> eb2edfc1
 };