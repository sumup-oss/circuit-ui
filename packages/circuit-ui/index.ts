--- conflicted
+++ resolved
@@ -30,9 +30,10 @@
 export type { ListProps } from './components/List/index.js';
 
 // Forms
-<<<<<<< HEAD
 export { default as Checkbox } from './components/Checkbox/index.js';
 export type { CheckboxProps } from './components/Checkbox/index.js';
+export { default as CheckboxGroup } from './components/CheckboxGroup/index.js';
+export type { CheckboxGroupProps } from './components/CheckboxGroup/index.js';
 export { default as Input } from './components/Input/index.js';
 export type { InputProps, InputElement } from './components/Input/index.js';
 export { default as RadioButton } from './components/RadioButton/index.js';
@@ -51,38 +52,6 @@
 export type { CurrencyInputProps } from './components/CurrencyInput/index.js';
 export { default as ImageInput } from './components/ImageInput/index.js';
 export type { ImageInputProps } from './components/ImageInput/index.js';
-=======
-export {
-  RangePicker,
-  RangePickerController,
-  SingleDayPicker,
-  CalendarConstants,
-} from './components/Calendar';
-export { default as CalendarTag } from './components/CalendarTag';
-export { default as CalendarTagTwoStep } from './components/CalendarTagTwoStep';
-export { default as Checkbox } from './components/Checkbox';
-export type { CheckboxProps } from './components/Checkbox';
-export { default as CheckboxGroup } from './components/CheckboxGroup';
-export type { CheckboxGroupProps } from './components/CheckboxGroup';
-export { default as Input } from './components/Input';
-export type { InputProps, InputElement } from './components/Input';
-export { default as RadioButton } from './components/RadioButton';
-export type { RadioButtonProps } from './components/RadioButton';
-export { default as RadioButtonGroup } from './components/RadioButtonGroup';
-export type { RadioButtonGroupProps } from './components/RadioButtonGroup';
-export { default as SearchInput } from './components/SearchInput';
-export type { SearchInputProps } from './components/SearchInput';
-export { default as DateInput } from './components/DateInput';
-export type { DateInputProps } from './components/DateInput';
-export { default as Select } from './components/Select';
-export type { SelectProps, SelectOption } from './components/Select';
-export { default as TextArea } from './components/TextArea';
-export type { TextAreaProps } from './components/TextArea';
-export { default as CurrencyInput } from './components/CurrencyInput';
-export type { CurrencyInputProps } from './components/CurrencyInput';
-export { default as ImageInput } from './components/ImageInput';
-export type { ImageInputProps } from './components/ImageInput';
->>>>>>> 503d6e56
 
 // Actions
 export { default as Button } from './components/Button/index.js';
