--- conflicted
+++ resolved
@@ -1,10 +1,6 @@
 {
   "name": "@sumup-oss/circuit-ui",
-<<<<<<< HEAD
   "version": "10.0.0-next.7",
-=======
-  "version": "9.12.2",
->>>>>>> 8bef729a
   "description": "SumUp's React UI component library",
   "type": "module",
   "main": "./dist/index.js",
@@ -72,15 +68,9 @@
     "@emotion/jest": "^11.13.0",
     "@emotion/react": "^11.14.0",
     "@emotion/styled": "^11.14.0",
-<<<<<<< HEAD
     "@sumup-oss/design-tokens": "^9.0.0-next.2",
-    "@sumup-oss/icons": "^5.7.0",
-    "@sumup-oss/intl": "^3.1.0",
-=======
-    "@sumup-oss/design-tokens": "^8.2.0",
     "@sumup-oss/icons": "^5.9.0",
     "@sumup-oss/intl": "^3.1.1",
->>>>>>> 8bef729a
     "@testing-library/dom": "^10.4.0",
     "@testing-library/jest-dom": "6.6.3",
     "@testing-library/react": "^16.2.0",
@@ -95,17 +85,10 @@
     "react-dom": "^18.3.1",
     "react-swipeable": "^7.0.2",
     "rollup-plugin-preserve-directives": "^0.4.0",
-<<<<<<< HEAD
-    "temporal-polyfill": "^0.2.5",
+    "temporal-polyfill": "^0.3.0",
     "typescript": "^5.8.2",
     "typescript-plugin-css-modules": "^5.1.0",
     "vite": "^6.2.2"
-=======
-    "temporal-polyfill": "^0.3.0",
-    "typescript": "^5.7.3",
-    "typescript-plugin-css-modules": "^5.1.0",
-    "vite": "^5.4.16"
->>>>>>> 8bef729a
   },
   "peerDependencies": {
     "@emotion/is-prop-valid": "^1.2.1",
