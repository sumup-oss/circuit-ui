--- conflicted
+++ resolved
@@ -1,11 +1,6 @@
 {
-<<<<<<< HEAD
   "name": "@sumup-oss/circuit-ui",
   "version": "9.0.0-next.1",
-=======
-  "name": "@sumup/circuit-ui",
-  "version": "8.15.0",
->>>>>>> 98e71342
   "description": "SumUp's React UI component library",
   "type": "module",
   "main": "./dist/index.js",
@@ -75,11 +70,7 @@
     "@testing-library/react": "^16.0.1",
     "@testing-library/user-event": "^14.5.2",
     "@types/jest-axe": "^3.5.9",
-<<<<<<< HEAD
     "@types/node": "^22.7.4",
-=======
-    "@types/node": "^18.19.54",
->>>>>>> 98e71342
     "@types/react": "^18.3.3",
     "@types/react-dates": "^21.8.6",
     "@types/react-dom": "^18.3.0",
@@ -91,12 +82,8 @@
     "react-dom": "^18.3.1",
     "react-swipeable": "^7.0.1",
     "rollup-plugin-preserve-directives": "^0.4.0",
-<<<<<<< HEAD
     "temporal-polyfill": "^0.2.5",
-    "typescript": "^5.5.4",
-=======
     "typescript": "^5.6.2",
->>>>>>> 98e71342
     "typescript-plugin-css-modules": "^5.1.0",
     "vite": "^5.4.8"
   },
