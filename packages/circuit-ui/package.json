{
  "name": "@sumup/circuit-ui",
<<<<<<< HEAD
  "version": "8.4.0-next.1",
=======
  "version": "8.4.0",
>>>>>>> be731a02
  "description": "SumUp's React UI component library",
  "type": "module",
  "main": "./dist/index.js",
  "types": "./dist/index.d.ts",
  "exports": {
    ".": {
      "types": "./dist/index.d.ts",
      "default": "./dist/index.js"
    },
    "./legacy": {
      "types": "./dist/legacy.d.ts",
      "default": "./dist/legacy.js"
    },
    "./styles.css": "./dist/style.css"
  },
  "typesVersions": {
    "*": {
      "legacy": [
        "./dist/legacy.d.ts"
      ]
    }
  },
  "sideEffects": false,
  "files": [
    "dist"
  ],
  "repository": {
    "type": "git",
    "directory": "packages/circuit-ui",
    "url": "git+https://github.com/sumup-oss/circuit-ui.git"
  },
  "license": "Apache-2.0",
  "bugs": {
    "url": "https://github.com/sumup-oss/circuit-ui/issues"
  },
  "homepage": "https://github.com/sumup-oss/circuit-ui/tree/main/packages/circuit-ui/README.md",
  "scripts": {
    "dev": "vite",
    "start": "npm run dev",
    "build": "vite build && tsc -p tsconfig.build.json && rm -rf dist/node_modules",
    "lint": "foundry run eslint . --ext .js,.jsx,.ts,.tsx",
    "lint:fix": "npm run lint -- --fix",
    "test": "vitest"
  },
  "dependencies": {
    "@floating-ui/react-dom": "^2.0.5",
    "react-modal": "^3.16.1",
    "react-number-format": "5.3.0"
  },
  "devDependencies": {
    "@emotion/is-prop-valid": "^1.2.1",
    "@emotion/jest": "^11.11.0",
    "@emotion/react": "^11.11.3",
    "@emotion/styled": "^11.11.0",
    "@sumup/design-tokens": "^7.0.0",
    "@sumup/icons": "^3.0.0",
    "@sumup/intl": "^1.5.0",
    "@testing-library/dom": "^9.3.3",
    "@testing-library/jest-dom": "6.0.0",
    "@testing-library/react": "^14.2.0",
    "@testing-library/user-event": "^14.5.2",
    "@types/jest-axe": "^3.5.9",
    "@types/node": "^18.16.19",
    "@types/react": "^18.2.47",
    "@types/react-dates": "^21.8.6",
    "@types/react-dom": "^18.2.18",
    "@types/react-modal": "^3.16.3",
    "jest-axe": "^8.0.0",
    "moment": "^2.29.4",
    "react": "^18.2.0",
    "react-dates": "^21.8.0",
    "react-dom": "^18.2.0",
    "react-swipeable": "^7.0.1",
    "rollup-plugin-preserve-directives": "^0.3.1",
    "typescript": "^5.3.3",
    "typescript-plugin-css-modules": "^5.0.2",
    "vite": "^4.5.2"
  },
  "peerDependencies": {
    "@emotion/is-prop-valid": "^1.2.1",
    "@emotion/react": "^11.11.0",
    "@emotion/styled": "^11.11.0",
    "@sumup/design-tokens": ">=6.0.0",
    "@sumup/icons": ">=3.0.0",
    "@sumup/intl": "1.x",
    "react": ">=18.0.0 <19.0.0",
    "react-dom": ">=18.0.0 <19.0.0"
  },
  "optionalDependencies": {
    "moment": ">=2.30",
    "react-dates": ">=21.8"
  },
  "engines": {
    "node": ">=18"
  }
}<|MERGE_RESOLUTION|>--- conflicted
+++ resolved
@@ -1,10 +1,6 @@
 {
   "name": "@sumup/circuit-ui",
-<<<<<<< HEAD
-  "version": "8.4.0-next.1",
-=======
   "version": "8.4.0",
->>>>>>> be731a02
   "description": "SumUp's React UI component library",
   "type": "module",
   "main": "./dist/index.js",
