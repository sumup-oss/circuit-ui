--- conflicted
+++ resolved
@@ -1,10 +1,6 @@
 {
   "name": "@sumup/circuit-ui",
-<<<<<<< HEAD
   "version": "7.0.0-next.3",
-=======
-  "version": "6.9.0",
->>>>>>> 503d6e56
   "description": "SumUp's React UI component library",
   "type": "module",
   "main": "./dist/index.js",
@@ -46,16 +42,9 @@
     "@emotion/is-prop-valid": "^1.2.1",
     "@emotion/jest": "^11.11.0",
     "@emotion/react": "^11.11.0",
-<<<<<<< HEAD
     "@emotion/styled": "^11.11.0",
     "@sumup/design-tokens": "^6.0.0-next.0",
     "@sumup/icons": "^3.0.0-next.0",
-=======
-    "@emotion/styled": "^11.10.6",
-    "@sumup/collector": "^1.6.1",
-    "@sumup/design-tokens": "^5.0.0",
-    "@sumup/icons": "^2.9.0",
->>>>>>> 503d6e56
     "@sumup/intl": "^1.5.0",
     "@testing-library/dom": "^9.3.0",
     "@testing-library/jest-dom": "^5.16.5",
