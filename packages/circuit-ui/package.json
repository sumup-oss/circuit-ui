--- conflicted
+++ resolved
@@ -1,10 +1,6 @@
 {
   "name": "@sumup/circuit-ui",
-<<<<<<< HEAD
   "version": "7.0.0-next.4",
-=======
-  "version": "6.10.1",
->>>>>>> cc2b3950
   "description": "SumUp's React UI component library",
   "type": "module",
   "main": "./dist/index.js",
@@ -54,12 +50,7 @@
     "@testing-library/react": "^14.0.0",
     "@testing-library/user-event": "^14.4.3",
     "@types/jest-axe": "^3.5.5",
-<<<<<<< HEAD
-    "@types/node": "^18.15.11",
-=======
-    "@types/jscodeshift": "^0.11.6",
     "@types/node": "^18.16.19",
->>>>>>> cc2b3950
     "@types/react": "^18.2.6",
     "@types/react-dates": "^21.8.3",
     "@types/react-dom": "^18.2.4",
