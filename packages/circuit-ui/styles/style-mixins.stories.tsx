/**
 * Copyright 2021, SumUp Ltd.
 * Licensed under the Apache License, Version 2.0 (the "License");
 * you may not use this file except in compliance with the License.
 * You may obtain a copy of the License at
 *
 * http://www.apache.org/licenses/LICENSE-2.0
 *
 * Unless required by applicable law or agreed to in writing, software
 * distributed under the License is distributed on an "AS IS" BASIS,
 * WITHOUT WARRANTIES OR CONDITIONS OF ANY KIND, either express or implied.
 * See the License for the specific language governing permissions and
 * limitations under the License.
 */

import styled from '@emotion/styled';
import { Theme } from '@sumup/design-tokens';

import { Stack } from '../../../.storybook/components';
import Button from '../components/Button';

import docs from './style-mixins.docs.mdx';
import {
  spacing,
  shadow,
<<<<<<< HEAD
  focusVisible,
=======
  focusOutline,
  inputOutline,
>>>>>>> 5562f28d
  disableVisually,
  clearfix,
  hideVisually,
  hideScrollbar,
  SpacingValue,
} from './style-mixins';

export default {
  title: 'Features/Style Mixins',
  parameters: {
    docs: { page: docs },
  },
};

const spaceOptions = {
  options: [
    0,
    'auto',
    'bit',
    'byte',
    'kilo',
    'mega',
    'giga',
    'tera',
    'peta',
    'exa',
    'zetta',
  ],
  control: {
    type: 'select',
  },
};

const Background = styled.div`
  display: inline-block;
  background-color: #f8cb9c;
`;

type SpacingArgs = {
  all: SpacingValue;
  top: SpacingValue;
  right: SpacingValue;
  bottom: SpacingValue;
  left: SpacingValue;
};

export const Spacing = ({ all, top, left, bottom, right }: SpacingArgs) => (
  <Stack>
    <Background>
      <Button css={spacing(all)}>All sides</Button>
    </Background>
    <Background>
      <Button css={spacing({ top, left, bottom, right })}>
        Individual sides
      </Button>
    </Background>
  </Stack>
);

Spacing.args = {
  all: 'kilo',
  top: 'kilo',
  right: 'giga',
  bottom: 'peta',
  left: 'zetta',
};

Spacing.argTypes = {
  all: spaceOptions,
  top: spaceOptions,
  right: spaceOptions,
  bottom: spaceOptions,
  left: spaceOptions,
};

const Box = styled.div`
  display: inline-block;
  height: 5rem;
  width: 15rem;
  max-width: 100%;
  margin: 1rem;
  background-color: white;
`;

export const Shadow = () => <Box css={shadow} />;

const Parent = styled.div`
  width: 100%;
  padding: 0.5rem;
  border: 1px solid magenta;
`;

const Floated = styled.div`
  float: right;
  height: 120px;
  width: 240px;
  background-color: #ccc;
`;

export const Clearfix = () => (
  <Parent css={clearfix}>
    <Floated />
    An electronic circuit is composed of individual electronic components, such
    as resistors, transistors, capacitors, inductors and diodes, connected by
    conductive wires or traces through which electric current can flow.
  </Parent>
);

export const FocusVisible = () => (
  <Stack>
    <Box css={focusVisible} />
    <Box css={focusVisible('inset')} />
  </Stack>
);

export const InputOutline = () => (
  <Stack>
    <Box css={inputOutline} />
    <Box css={(theme: Theme) => inputOutline({ theme, disabled: true })} />
    <Box css={(theme: Theme) => inputOutline({ theme, invalid: true })} />
    <Box css={(theme: Theme) => inputOutline({ theme, hasWarning: true })} />
  </Stack>
);

export const DisableVisually = () => (
  <div css={disableVisually}>This element is visually disabled.</div>
);

export const HideVisually = () => (
  <div css={hideVisually}>This element is visually hidden.</div>
);

const Scrollable = styled.div`
  overflow-x: scroll;
`;

const Overflow = styled.div`
  width: 120%;
`;

export const HideScrollbar = () => (
  <Scrollable css={hideScrollbar}>
    <Overflow>
      An electronic circuit is composed of individual electronic components,
      such as resistors, transistors, capacitors, inductors and diodes,
      connected by conductive wires or traces through which electric current can
      flow.
    </Overflow>
  </Scrollable>
);<|MERGE_RESOLUTION|>--- conflicted
+++ resolved
@@ -23,12 +23,8 @@
 import {
   spacing,
   shadow,
-<<<<<<< HEAD
   focusVisible,
-=======
-  focusOutline,
   inputOutline,
->>>>>>> 5562f28d
   disableVisually,
   clearfix,
   hideVisually,
