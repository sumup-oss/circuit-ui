/**
 * Copyright 2019, SumUp Ltd.
 * Licensed under the Apache License, Version 2.0 (the "License");
 * you may not use this file except in compliance with the License.
 * You may obtain a copy of the License at
 *
 * http://www.apache.org/licenses/LICENSE-2.0
 *
 * Unless required by applicable law or agreed to in writing, software
 * distributed under the License is distributed on an "AS IS" BASIS,
 * WITHOUT WARRANTIES OR CONDITIONS OF ANY KIND, either express or implied.
 * See the License for the specific language governing permissions and
 * limitations under the License.
 */

import { Ref, forwardRef, HTMLAttributes } from 'react';
import { css } from '@emotion/react';

import styled, { StyleProps } from '../../styles/styled';
import Button, { ButtonProps } from '../Button';

type Action = Omit<ButtonProps, 'variant'>;

export interface ButtonGroupProps
  extends Omit<HTMLAttributes<HTMLDivElement>, 'align'> {
  /**
   * The buttons to group. Expects a primary and optionally a secondary button.
   */
  actions: {
    primary: Action;
    secondary?: Action;
  };
  /**
   * Direction to align the buttons. Defaults to `center`.
   */
  align?: 'left' | 'center' | 'right';
  /**
   * The ref to the HTML DOM element.
   */
  ref?: Ref<HTMLDivElement>;
}

const alignmentMap = {
  left: 'flex-start',
  center: 'center',
  right: 'flex-end',
} as const;

type WrapperProps = Omit<ButtonGroupProps, 'actions'>;

const wrapperStyles = ({ theme }: StyleProps) => css`
  display: flex;
  flex-direction: column;
  align-items: center;
  width: 100%;

  ${theme.mq.kilo} {
    flex-direction: row;
  }
`;

<<<<<<< HEAD
const actionAlignmentStyles = ({ align = 'center' }: ButtonGroupProps) => css`
  justify-content: ${alignmentMap[align]};
`;

=======
const alignmentStyles = ({ align = 'center' }: WrapperProps) => css`
  justify-content: ${alignmentMap[align]};
`;

const Wrapper = styled('div')<WrapperProps>(wrapperStyles, alignmentStyles);

>>>>>>> 1a85ce38
const secondaryButtonStyles = ({ theme }: StyleProps) => css`
  margin-right: ${theme.spacings.mega};
  ${theme.mq.untilKilo} {
    display: none;
  }
`;

const SecondaryButton = styled(Button)<ButtonProps>(secondaryButtonStyles);

const tertiaryButtonStyles = ({ theme }: StyleProps) => css`
  margin-top: ${theme.spacings.mega};
  ${theme.mq.kilo} {
    display: none;
  }
`;

const TertiaryButton = styled(Button)<ButtonProps>(tertiaryButtonStyles);

<<<<<<< HEAD
const Wrapper = styled('div')<ButtonGroupProps>(
  baseStyles,
  alignmentStyles,
  inlineMobileStyles,
);

const ActionsWrapper = styled('div')<ButtonGroupProps>(
  actionWrapperStyles,
  actionAlignmentStyles,
);

=======
>>>>>>> 1a85ce38
/**
 * The ButtonGroup component groups and formats two buttons.
 */
export const ButtonGroup = forwardRef(
<<<<<<< HEAD
  (
    { children, actions, ...props }: ButtonGroupProps,
    ref: ButtonGroupProps['ref'],
  ) => {
    if (actions) {
      return (
        <ActionsWrapper {...props} ref={ref}>
          {actions.secondary && (
            <SecondaryButton {...actions.secondary} variant="secondary" />
          )}

          <Button {...actions.primary} variant="primary" />

          {actions.secondary && (
            <TertiaryButton {...actions.secondary} variant="tertiary" />
          )}
        </ActionsWrapper>
      );
    }
    return (
      <Wrapper {...props} ref={ref}>
        {children}
      </Wrapper>
    );
  },
=======
  ({ actions, ...props }: ButtonGroupProps, ref: ButtonGroupProps['ref']) => (
    <Wrapper {...props} ref={ref}>
      {actions.secondary && (
        <SecondaryButton {...actions.secondary} variant="secondary" />
      )}
      <Button {...actions.primary} variant="primary" />
      {actions.secondary && (
        <TertiaryButton {...actions.secondary} variant="tertiary" />
      )}
    </Wrapper>
  ),
>>>>>>> 1a85ce38
);

ButtonGroup.displayName = 'ButtonGroup';<|MERGE_RESOLUTION|>--- conflicted
+++ resolved
@@ -59,19 +59,12 @@
   }
 `;
 
-<<<<<<< HEAD
-const actionAlignmentStyles = ({ align = 'center' }: ButtonGroupProps) => css`
-  justify-content: ${alignmentMap[align]};
-`;
-
-=======
 const alignmentStyles = ({ align = 'center' }: WrapperProps) => css`
   justify-content: ${alignmentMap[align]};
 `;
 
 const Wrapper = styled('div')<WrapperProps>(wrapperStyles, alignmentStyles);
 
->>>>>>> 1a85ce38
 const secondaryButtonStyles = ({ theme }: StyleProps) => css`
   margin-right: ${theme.spacings.mega};
   ${theme.mq.untilKilo} {
@@ -90,51 +83,10 @@
 
 const TertiaryButton = styled(Button)<ButtonProps>(tertiaryButtonStyles);
 
-<<<<<<< HEAD
-const Wrapper = styled('div')<ButtonGroupProps>(
-  baseStyles,
-  alignmentStyles,
-  inlineMobileStyles,
-);
-
-const ActionsWrapper = styled('div')<ButtonGroupProps>(
-  actionWrapperStyles,
-  actionAlignmentStyles,
-);
-
-=======
->>>>>>> 1a85ce38
 /**
  * The ButtonGroup component groups and formats two buttons.
  */
 export const ButtonGroup = forwardRef(
-<<<<<<< HEAD
-  (
-    { children, actions, ...props }: ButtonGroupProps,
-    ref: ButtonGroupProps['ref'],
-  ) => {
-    if (actions) {
-      return (
-        <ActionsWrapper {...props} ref={ref}>
-          {actions.secondary && (
-            <SecondaryButton {...actions.secondary} variant="secondary" />
-          )}
-
-          <Button {...actions.primary} variant="primary" />
-
-          {actions.secondary && (
-            <TertiaryButton {...actions.secondary} variant="tertiary" />
-          )}
-        </ActionsWrapper>
-      );
-    }
-    return (
-      <Wrapper {...props} ref={ref}>
-        {children}
-      </Wrapper>
-    );
-  },
-=======
   ({ actions, ...props }: ButtonGroupProps, ref: ButtonGroupProps['ref']) => (
     <Wrapper {...props} ref={ref}>
       {actions.secondary && (
@@ -146,7 +98,6 @@
       )}
     </Wrapper>
   ),
->>>>>>> 1a85ce38
 );
 
 ButtonGroup.displayName = 'ButtonGroup';