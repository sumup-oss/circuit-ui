/**
 * Copyright 2024, SumUp Ltd.
 * Licensed under the Apache License, Version 2.0 (the "License");
 * you may not use this file except in compliance with the License.
 * You may obtain a copy of the License at
 *
 * http://www.apache.org/licenses/LICENSE-2.0
 *
 * Unless required by applicable law or agreed to in writing, software
 * distributed under the License is distributed on an "AS IS" BASIS,
 * WITHOUT WARRANTIES OR CONDITIONS OF ANY KIND, either express or implied.
 * See the License for the specific language governing permissions and
 * limitations under the License.
 */

<<<<<<< HEAD
import { FlagDe, FlagUs, type IconComponentType } from '@sumup-oss/icons';
=======
import { FlagCa, FlagDe, FlagUs, type IconComponentType } from '@sumup/icons';
>>>>>>> 98e71342
import { useState } from 'react';
import { action } from '@storybook/addon-actions';

import { Stack } from '../../../../.storybook/components/index.js';

import {
  PhoneNumberInput,
  type PhoneNumberInputProps,
} from './PhoneNumberInput.js';

export default {
  title: 'Forms/PhoneNumberInput',
  component: PhoneNumberInput,
  argTypes: {
    disabled: { control: 'boolean' },
  },
};

const flagIconMap: { [key: string]: IconComponentType<'16'> } = {
  CA: FlagCa,
  US: FlagUs,
  DE: FlagDe,
};

const countryCodeMap: { [key: string]: string } = {
  CA: '+1',
  US: '+1',
  DE: '+49',
};

export const Base = (args: PhoneNumberInputProps) => (
  <PhoneNumberInput {...args} />
);

Base.args = {
  label: 'Phone number',
  countryCode: {
    label: 'Country code',
    defaultValue: '+1',
    options: Object.keys(countryCodeMap).map((key) => ({
      country: key,
      code: countryCodeMap[key],
    })),
  },
  subscriberNumber: {
    label: 'Subscriber number',
    placeholder: '202 555 0132',
  },
  validationHint: 'Maximum 15 digits',
  onChange: action('onChange'),
};

export const Validations = (args: PhoneNumberInputProps) => (
  <Stack>
    <PhoneNumberInput
      {...args}
      validationHint="This is not valid"
      subscriberNumber={{
        ...args.subscriberNumber,
        invalid: true,
      }}
    />
    <PhoneNumberInput
      {...args}
      hasWarning
      validationHint="This may include additional charges"
    />
    <PhoneNumberInput
      {...args}
      subscriberNumber={{
        ...args.subscriberNumber,
        defaultValue: '202 555 0132',
      }}
      validationHint="This looks good"
      showValid
    />
  </Stack>
);

Validations.args = Base.args;

export const Readonly = (args: PhoneNumberInputProps) => (
  <PhoneNumberInput {...args} />
);

Readonly.args = {
  ...Base.args,
  countryCode: {
    ...Base.args.countryCode,
    readonly: true,
  },
};

export const Optional = (args: PhoneNumberInputProps) => (
  <PhoneNumberInput {...args} />
);

Optional.args = {
  ...Base.args,
  required: false,
  optionalLabel: 'This field is optional',
};

export const Disabled = (args: PhoneNumberInputProps) => (
  <PhoneNumberInput {...args} />
);

Disabled.args = {
  ...Base.args,
  disabled: true,
};

export const WithPrefix = (args: PhoneNumberInputProps) => {
  const [selectedCountry, setSelectedCountry] = useState('CA');
  return (
    <PhoneNumberInput
      {...args}
      countryCode={{
        ...args.countryCode,
        onChange: (event) => {
          setSelectedCountry(event.target.value);
        },
        renderPrefix: (props) => {
          const Icon = flagIconMap[selectedCountry];
          return Icon ? <Icon {...props} aria-hidden="true" /> : null;
        },
      }}
    />
  );
};

WithPrefix.args = Base.args;<|MERGE_RESOLUTION|>--- conflicted
+++ resolved
@@ -13,11 +13,12 @@
  * limitations under the License.
  */
 
-<<<<<<< HEAD
-import { FlagDe, FlagUs, type IconComponentType } from '@sumup-oss/icons';
-=======
-import { FlagCa, FlagDe, FlagUs, type IconComponentType } from '@sumup/icons';
->>>>>>> 98e71342
+import {
+  FlagCa,
+  FlagDe,
+  FlagUs,
+  type IconComponentType,
+} from '@sumup-oss/icons';
 import { useState } from 'react';
 import { action } from '@storybook/addon-actions';
 
