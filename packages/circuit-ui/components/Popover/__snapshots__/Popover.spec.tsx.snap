// Jest Snapshot v1, https://goo.gl/fbAQLP

exports[`Popover Styles should render popover on bottom 1`] = `
.circuit-0 {
  display: inline-block;
}

@media (max-width: 479px) {
  .circuit-1 {
    position: fixed;
    top: 0;
    bottom: 0;
    left: 0;
    right: 0;
    background-color: rgba(0, 0, 0, 0.4);
    visibility: hidden;
    opacity: 0;
    -webkit-transition: opacity 120ms ease-in-out,visibility 120ms ease-in-out;
    transition: opacity 120ms ease-in-out,visibility 120ms ease-in-out;
  }
}

@media (max-width: 479px) {
  .circuit-1 {
    visibility: inherit;
    opacity: 1;
  }
}

.circuit-2 {
  pointer-events: all;
}

.circuit-3 {
  box-shadow: 0 3px 8px 0 rgba(0, 0, 0, 0.2);
  padding: 8px 0px;
  border: 1px solid #E6E6E6;
  box-sizing: border-box;
  border-radius: 8px;
  background-color: #FFF;
  visibility: hidden;
  opacity: 0;
  opacity: 1;
  visibility: inherit;
}

@media (max-width: 479px) {
  .circuit-3 {
    opacity: 1;
    -webkit-transform: translateY(100%);
    -moz-transform: translateY(100%);
    -ms-transform: translateY(100%);
    transform: translateY(100%);
    -webkit-transition: -webkit-transform 120ms ease-in-out,visibility 120ms ease-in-out;
    transition: transform 120ms ease-in-out,visibility 120ms ease-in-out;
    border-bottom-right-radius: 0;
    border-bottom-left-radius: 0;
  }
}

@media (max-width: 479px) {
  .circuit-3 {
    -webkit-transform: translateY(0);
    -moz-transform: translateY(0);
    -ms-transform: translateY(0);
    transform: translateY(0);
  }
}

.circuit-4 {
  background-color: #FFF;
  padding: 12px 32px 12px 16px;
  border: 0;
  color: #1A1A1A;
  -webkit-text-decoration: none;
  text-decoration: none;
  position: relative;
  display: -webkit-box;
  display: -webkit-flex;
  display: -ms-flexbox;
  display: flex;
  -webkit-box-pack: start;
  -ms-flex-pack: start;
  -webkit-justify-content: flex-start;
  justify-content: flex-start;
  -webkit-align-items: center;
  -webkit-box-align: center;
  -ms-flex-align: center;
  align-items: center;
  width: 100%;
  font-size: 1rem;
  line-height: 1.5rem;
}

.circuit-4:hover {
  background-color: #F5F5F5;
  cursor: pointer;
}

.circuit-4:focus {
  outline: 0;
  box-shadow: inset 0 0 0 4px #AFD0FE;
}

.circuit-4:focus::-moz-focus-inner {
  border: 0;
}

.circuit-4:focus:not(:focus-visible) {
  box-shadow: none;
}

.circuit-4:active {
  background-color: #E6E6E6;
}

.circuit-4:disabled,
.circuit-4[disabled] {
  opacity: 0.5;
  pointer-events: none;
  box-shadow: none;
}

.circuit-5 {
  margin-right: 12px;
}

.circuit-6 {
  display: block;
  width: 100%;
  border: 0;
  border-top: 1px solid #CCC;
  margin-top: 16px;
  margin-bottom: 16px;
  margin: 8px 16px;
  width: calc(100% - 16px*2);
}

.circuit-7 {
  background-color: #FFF;
  padding: 12px 32px 12px 16px;
  border: 0;
  color: #DE331D;
  -webkit-text-decoration: none;
  text-decoration: none;
  position: relative;
  display: -webkit-box;
  display: -webkit-flex;
  display: -ms-flexbox;
  display: flex;
  -webkit-box-pack: start;
  -ms-flex-pack: start;
  -webkit-justify-content: flex-start;
  justify-content: flex-start;
  -webkit-align-items: center;
  -webkit-box-align: center;
  -ms-flex-align: center;
  align-items: center;
  width: 100%;
  font-size: 1rem;
  line-height: 1.5rem;
}

.circuit-7:hover {
  background-color: #F5F5F5;
  cursor: pointer;
}

.circuit-7:focus {
  outline: 0;
  box-shadow: inset 0 0 0 4px #AFD0FE;
}

.circuit-7:focus::-moz-focus-inner {
  border: 0;
}

.circuit-7:focus:not(:focus-visible) {
  box-shadow: none;
}

.circuit-7:active {
  background-color: #E6E6E6;
}

.circuit-7:disabled,
.circuit-7[disabled] {
  opacity: 0.5;
  pointer-events: none;
  box-shadow: none;
}

<body>
  <div>
    <div
      class="circuit-0"
    >
      <button
        aria-controls="popover_14"
        aria-expanded="true"
        aria-haspopup="true"
        id="trigger_13"
      >
        Button
      </button>
    </div>
  </div>
  <div
    class="circuit-1"
    style="z-index: 30;"
  />
  <div
    class="circuit-2"
    style="position: fixed; top: 0px; left: 0px; z-index: 30;"
  >
    <div
      aria-labelledby="trigger_13"
      class="circuit-3"
      id="popover_14"
      role="menu"
    >
      <button
        class="circuit-4"
        data-focus-list="15"
        role="menuitem"
      >
        <svg
          class="circuit-5"
          fill="none"
          height="24"
          viewBox="0 0 24 24"
          width="24"
          xmlns="http://www.w3.org/2000/svg"
        >
          <path
            d="M12 1a10.994 10.994 0 1 0 .012 0H12zm5 12h-4v4a1 1 0 0 1-2 0v-4H7a1 1 0 0 1 0-2h4V7a1 1 0 1 1 2 0v4h4a1 1 0 0 1 0 2z"
            fill="currentColor"
          />
        </svg>
        Add
      </button>
      <hr
        class="circuit-6"
      />
      <button
        class="circuit-7"
        data-focus-list="15"
        role="menuitem"
      >
        <svg
          class="circuit-5"
          fill="none"
          height="24"
          viewBox="0 0 24 24"
          width="24"
          xmlns="http://www.w3.org/2000/svg"
        >
          <path
            d="M17 3H7a1 1 0 0 1 0-2h10a1 1 0 1 1 0 2zm5 3a1 1 0 0 1-1 1h-1v13a3 3 0 0 1-3 3H7a3 3 0 0 1-3-3V7H3a1 1 0 0 1 0-2h18a1 1 0 0 1 1 1zm-11 4a1 1 0 0 0-2 0v8a1 1 0 1 0 2 0v-8zm4 0a1 1 0 0 0-2 0v8a1 1 0 0 0 2 0v-8z"
            fill="currentColor"
          />
        </svg>
        Remove
      </button>
    </div>
  </div>
</body>
`;

exports[`Popover Styles should render popover on left 1`] = `
.circuit-0 {
  display: inline-block;
}

@media (max-width: 479px) {
  .circuit-1 {
    position: fixed;
    top: 0;
    bottom: 0;
    left: 0;
    right: 0;
    background-color: rgba(0, 0, 0, 0.4);
    visibility: hidden;
    opacity: 0;
    -webkit-transition: opacity 120ms ease-in-out,visibility 120ms ease-in-out;
    transition: opacity 120ms ease-in-out,visibility 120ms ease-in-out;
  }
}

@media (max-width: 479px) {
  .circuit-1 {
    visibility: inherit;
    opacity: 1;
  }
}

.circuit-2 {
  pointer-events: all;
}

.circuit-3 {
  box-shadow: 0 3px 8px 0 rgba(0, 0, 0, 0.2);
  padding: 8px 0px;
  border: 1px solid #E6E6E6;
  box-sizing: border-box;
  border-radius: 8px;
  background-color: #FFF;
  visibility: hidden;
  opacity: 0;
  opacity: 1;
  visibility: inherit;
}

@media (max-width: 479px) {
  .circuit-3 {
    opacity: 1;
    -webkit-transform: translateY(100%);
    -moz-transform: translateY(100%);
    -ms-transform: translateY(100%);
    transform: translateY(100%);
    -webkit-transition: -webkit-transform 120ms ease-in-out,visibility 120ms ease-in-out;
    transition: transform 120ms ease-in-out,visibility 120ms ease-in-out;
    border-bottom-right-radius: 0;
    border-bottom-left-radius: 0;
  }
}

@media (max-width: 479px) {
  .circuit-3 {
    -webkit-transform: translateY(0);
    -moz-transform: translateY(0);
    -ms-transform: translateY(0);
    transform: translateY(0);
  }
}

.circuit-4 {
  background-color: #FFF;
  padding: 12px 32px 12px 16px;
  border: 0;
  color: #1A1A1A;
  -webkit-text-decoration: none;
  text-decoration: none;
  position: relative;
  display: -webkit-box;
  display: -webkit-flex;
  display: -ms-flexbox;
  display: flex;
  -webkit-box-pack: start;
  -ms-flex-pack: start;
  -webkit-justify-content: flex-start;
  justify-content: flex-start;
  -webkit-align-items: center;
  -webkit-box-align: center;
  -ms-flex-align: center;
  align-items: center;
  width: 100%;
  font-size: 1rem;
  line-height: 1.5rem;
}

.circuit-4:hover {
  background-color: #F5F5F5;
  cursor: pointer;
}

.circuit-4:focus {
  outline: 0;
  box-shadow: inset 0 0 0 4px #AFD0FE;
}

.circuit-4:focus::-moz-focus-inner {
  border: 0;
}

.circuit-4:focus:not(:focus-visible) {
  box-shadow: none;
}

.circuit-4:active {
  background-color: #E6E6E6;
}

.circuit-4:disabled,
.circuit-4[disabled] {
  opacity: 0.5;
  pointer-events: none;
  box-shadow: none;
}

.circuit-5 {
  margin-right: 12px;
}

.circuit-6 {
  display: block;
  width: 100%;
  border: 0;
  border-top: 1px solid #CCC;
  margin-top: 16px;
  margin-bottom: 16px;
  margin: 8px 16px;
  width: calc(100% - 16px*2);
}

.circuit-7 {
  background-color: #FFF;
  padding: 12px 32px 12px 16px;
  border: 0;
  color: #DE331D;
  -webkit-text-decoration: none;
  text-decoration: none;
  position: relative;
  display: -webkit-box;
  display: -webkit-flex;
  display: -ms-flexbox;
  display: flex;
  -webkit-box-pack: start;
  -ms-flex-pack: start;
  -webkit-justify-content: flex-start;
  justify-content: flex-start;
  -webkit-align-items: center;
  -webkit-box-align: center;
  -ms-flex-align: center;
  align-items: center;
  width: 100%;
  font-size: 1rem;
  line-height: 1.5rem;
}

.circuit-7:hover {
  background-color: #F5F5F5;
  cursor: pointer;
}

.circuit-7:focus {
  outline: 0;
  box-shadow: inset 0 0 0 4px #AFD0FE;
}

.circuit-7:focus::-moz-focus-inner {
  border: 0;
}

.circuit-7:focus:not(:focus-visible) {
  box-shadow: none;
}

.circuit-7:active {
  background-color: #E6E6E6;
}

.circuit-7:disabled,
.circuit-7[disabled] {
  opacity: 0.5;
  pointer-events: none;
  box-shadow: none;
}

<body>
  <div>
    <div
      class="circuit-0"
    >
      <button
        aria-controls="popover_18"
        aria-expanded="true"
        aria-haspopup="true"
        id="trigger_17"
      >
        Button
      </button>
    </div>
  </div>
  <div
    class="circuit-1"
    style="z-index: 30;"
  />
  <div
    class="circuit-2"
    style="position: fixed; top: 0px; left: 0px; z-index: 30;"
  >
    <div
      aria-labelledby="trigger_17"
      class="circuit-3"
      id="popover_18"
      role="menu"
    >
      <button
        class="circuit-4"
        data-focus-list="19"
        role="menuitem"
      >
        <svg
          class="circuit-5"
          fill="none"
          height="24"
          viewBox="0 0 24 24"
          width="24"
          xmlns="http://www.w3.org/2000/svg"
        >
          <path
            d="M12 1a10.994 10.994 0 1 0 .012 0H12zm5 12h-4v4a1 1 0 0 1-2 0v-4H7a1 1 0 0 1 0-2h4V7a1 1 0 1 1 2 0v4h4a1 1 0 0 1 0 2z"
            fill="currentColor"
          />
        </svg>
        Add
      </button>
      <hr
        class="circuit-6"
      />
      <button
        class="circuit-7"
        data-focus-list="19"
        role="menuitem"
      >
        <svg
          class="circuit-5"
          fill="none"
          height="24"
          viewBox="0 0 24 24"
          width="24"
          xmlns="http://www.w3.org/2000/svg"
        >
          <path
            d="M17 3H7a1 1 0 0 1 0-2h10a1 1 0 1 1 0 2zm5 3a1 1 0 0 1-1 1h-1v13a3 3 0 0 1-3 3H7a3 3 0 0 1-3-3V7H3a1 1 0 0 1 0-2h18a1 1 0 0 1 1 1zm-11 4a1 1 0 0 0-2 0v8a1 1 0 1 0 2 0v-8zm4 0a1 1 0 0 0-2 0v8a1 1 0 0 0 2 0v-8z"
            fill="currentColor"
          />
        </svg>
        Remove
      </button>
    </div>
  </div>
</body>
`;

exports[`Popover Styles should render popover on right 1`] = `
.circuit-0 {
  display: inline-block;
}

@media (max-width: 479px) {
  .circuit-1 {
    position: fixed;
    top: 0;
    bottom: 0;
    left: 0;
    right: 0;
    background-color: rgba(0, 0, 0, 0.4);
    visibility: hidden;
    opacity: 0;
    -webkit-transition: opacity 120ms ease-in-out,visibility 120ms ease-in-out;
    transition: opacity 120ms ease-in-out,visibility 120ms ease-in-out;
  }
}

@media (max-width: 479px) {
  .circuit-1 {
    visibility: inherit;
    opacity: 1;
  }
}

.circuit-2 {
  pointer-events: all;
}

.circuit-3 {
  box-shadow: 0 3px 8px 0 rgba(0, 0, 0, 0.2);
  padding: 8px 0px;
  border: 1px solid #E6E6E6;
  box-sizing: border-box;
  border-radius: 8px;
  background-color: #FFF;
  visibility: hidden;
  opacity: 0;
  opacity: 1;
  visibility: inherit;
}

@media (max-width: 479px) {
  .circuit-3 {
    opacity: 1;
    -webkit-transform: translateY(100%);
    -moz-transform: translateY(100%);
    -ms-transform: translateY(100%);
    transform: translateY(100%);
    -webkit-transition: -webkit-transform 120ms ease-in-out,visibility 120ms ease-in-out;
    transition: transform 120ms ease-in-out,visibility 120ms ease-in-out;
    border-bottom-right-radius: 0;
    border-bottom-left-radius: 0;
  }
}

@media (max-width: 479px) {
  .circuit-3 {
    -webkit-transform: translateY(0);
    -moz-transform: translateY(0);
    -ms-transform: translateY(0);
    transform: translateY(0);
  }
}

.circuit-4 {
  background-color: #FFF;
  padding: 12px 32px 12px 16px;
  border: 0;
  color: #1A1A1A;
  -webkit-text-decoration: none;
  text-decoration: none;
  position: relative;
  display: -webkit-box;
  display: -webkit-flex;
  display: -ms-flexbox;
  display: flex;
  -webkit-box-pack: start;
  -ms-flex-pack: start;
  -webkit-justify-content: flex-start;
  justify-content: flex-start;
  -webkit-align-items: center;
  -webkit-box-align: center;
  -ms-flex-align: center;
  align-items: center;
  width: 100%;
  font-size: 1rem;
  line-height: 1.5rem;
}

.circuit-4:hover {
  background-color: #F5F5F5;
  cursor: pointer;
}

.circuit-4:focus {
  outline: 0;
  box-shadow: inset 0 0 0 4px #AFD0FE;
}

.circuit-4:focus::-moz-focus-inner {
  border: 0;
}

.circuit-4:focus:not(:focus-visible) {
  box-shadow: none;
}

.circuit-4:active {
  background-color: #E6E6E6;
}

.circuit-4:disabled,
.circuit-4[disabled] {
  opacity: 0.5;
  pointer-events: none;
  box-shadow: none;
}

.circuit-5 {
  margin-right: 12px;
}

.circuit-6 {
  display: block;
  width: 100%;
  border: 0;
  border-top: 1px solid #CCC;
  margin-top: 16px;
  margin-bottom: 16px;
  margin: 8px 16px;
  width: calc(100% - 16px*2);
}

.circuit-7 {
  background-color: #FFF;
  padding: 12px 32px 12px 16px;
  border: 0;
  color: #DE331D;
  -webkit-text-decoration: none;
  text-decoration: none;
  position: relative;
  display: -webkit-box;
  display: -webkit-flex;
  display: -ms-flexbox;
  display: flex;
  -webkit-box-pack: start;
  -ms-flex-pack: start;
  -webkit-justify-content: flex-start;
  justify-content: flex-start;
  -webkit-align-items: center;
  -webkit-box-align: center;
  -ms-flex-align: center;
  align-items: center;
  width: 100%;
  font-size: 1rem;
  line-height: 1.5rem;
}

.circuit-7:hover {
  background-color: #F5F5F5;
  cursor: pointer;
}

.circuit-7:focus {
  outline: 0;
  box-shadow: inset 0 0 0 4px #AFD0FE;
}

.circuit-7:focus::-moz-focus-inner {
  border: 0;
}

.circuit-7:focus:not(:focus-visible) {
  box-shadow: none;
}

.circuit-7:active {
  background-color: #E6E6E6;
}

.circuit-7:disabled,
.circuit-7[disabled] {
  opacity: 0.5;
  pointer-events: none;
  box-shadow: none;
}

<body>
  <div>
    <div
      class="circuit-0"
    >
      <button
        aria-controls="popover_22"
        aria-expanded="true"
        aria-haspopup="true"
        id="trigger_21"
      >
        Button
      </button>
    </div>
  </div>
  <div
    class="circuit-1"
    style="z-index: 30;"
  />
  <div
    class="circuit-2"
    style="position: fixed; top: 0px; left: 0px; z-index: 30;"
  >
    <div
      aria-labelledby="trigger_21"
      class="circuit-3"
      id="popover_22"
      role="menu"
    >
      <button
        class="circuit-4"
        data-focus-list="23"
        role="menuitem"
      >
        <svg
          class="circuit-5"
          fill="none"
          height="24"
          viewBox="0 0 24 24"
          width="24"
          xmlns="http://www.w3.org/2000/svg"
        >
          <path
            d="M12 1a10.994 10.994 0 1 0 .012 0H12zm5 12h-4v4a1 1 0 0 1-2 0v-4H7a1 1 0 0 1 0-2h4V7a1 1 0 1 1 2 0v4h4a1 1 0 0 1 0 2z"
            fill="currentColor"
          />
        </svg>
        Add
      </button>
      <hr
        class="circuit-6"
      />
      <button
        class="circuit-7"
        data-focus-list="23"
        role="menuitem"
      >
        <svg
          class="circuit-5"
          fill="none"
          height="24"
          viewBox="0 0 24 24"
          width="24"
          xmlns="http://www.w3.org/2000/svg"
        >
          <path
            d="M17 3H7a1 1 0 0 1 0-2h10a1 1 0 1 1 0 2zm5 3a1 1 0 0 1-1 1h-1v13a3 3 0 0 1-3 3H7a3 3 0 0 1-3-3V7H3a1 1 0 0 1 0-2h18a1 1 0 0 1 1 1zm-11 4a1 1 0 0 0-2 0v8a1 1 0 1 0 2 0v-8zm4 0a1 1 0 0 0-2 0v8a1 1 0 0 0 2 0v-8z"
            fill="currentColor"
          />
        </svg>
        Remove
      </button>
    </div>
  </div>
</body>
`;

exports[`Popover Styles should render popover on top 1`] = `
.circuit-0 {
  display: inline-block;
}

@media (max-width: 479px) {
  .circuit-1 {
    position: fixed;
    top: 0;
    bottom: 0;
    left: 0;
    right: 0;
    background-color: rgba(0, 0, 0, 0.4);
    visibility: hidden;
    opacity: 0;
    -webkit-transition: opacity 120ms ease-in-out,visibility 120ms ease-in-out;
    transition: opacity 120ms ease-in-out,visibility 120ms ease-in-out;
  }
}

@media (max-width: 479px) {
  .circuit-1 {
    visibility: inherit;
    opacity: 1;
  }
}

.circuit-2 {
  pointer-events: all;
}

.circuit-3 {
  box-shadow: 0 3px 8px 0 rgba(0, 0, 0, 0.2);
  padding: 8px 0px;
  border: 1px solid #E6E6E6;
  box-sizing: border-box;
  border-radius: 8px;
  background-color: #FFF;
  visibility: hidden;
  opacity: 0;
  opacity: 1;
  visibility: inherit;
}

@media (max-width: 479px) {
  .circuit-3 {
    opacity: 1;
    -webkit-transform: translateY(100%);
    -moz-transform: translateY(100%);
    -ms-transform: translateY(100%);
    transform: translateY(100%);
    -webkit-transition: -webkit-transform 120ms ease-in-out,visibility 120ms ease-in-out;
    transition: transform 120ms ease-in-out,visibility 120ms ease-in-out;
    border-bottom-right-radius: 0;
    border-bottom-left-radius: 0;
  }
}

@media (max-width: 479px) {
  .circuit-3 {
    -webkit-transform: translateY(0);
    -moz-transform: translateY(0);
    -ms-transform: translateY(0);
    transform: translateY(0);
  }
}

.circuit-4 {
  background-color: #FFF;
  padding: 12px 32px 12px 16px;
  border: 0;
  color: #1A1A1A;
  -webkit-text-decoration: none;
  text-decoration: none;
  position: relative;
  display: -webkit-box;
  display: -webkit-flex;
  display: -ms-flexbox;
  display: flex;
  -webkit-box-pack: start;
  -ms-flex-pack: start;
  -webkit-justify-content: flex-start;
  justify-content: flex-start;
  -webkit-align-items: center;
  -webkit-box-align: center;
  -ms-flex-align: center;
  align-items: center;
  width: 100%;
  font-size: 1rem;
  line-height: 1.5rem;
}

.circuit-4:hover {
  background-color: #F5F5F5;
  cursor: pointer;
}

.circuit-4:focus {
  outline: 0;
  box-shadow: inset 0 0 0 4px #AFD0FE;
}

.circuit-4:focus::-moz-focus-inner {
  border: 0;
}

.circuit-4:focus:not(:focus-visible) {
  box-shadow: none;
}

.circuit-4:active {
  background-color: #E6E6E6;
}

.circuit-4:disabled,
.circuit-4[disabled] {
  opacity: 0.5;
  pointer-events: none;
  box-shadow: none;
}

.circuit-5 {
  margin-right: 12px;
}

.circuit-6 {
  display: block;
  width: 100%;
  border: 0;
  border-top: 1px solid #CCC;
  margin-top: 16px;
  margin-bottom: 16px;
  margin: 8px 16px;
  width: calc(100% - 16px*2);
}

.circuit-7 {
  background-color: #FFF;
  padding: 12px 32px 12px 16px;
  border: 0;
  color: #DE331D;
  -webkit-text-decoration: none;
  text-decoration: none;
  position: relative;
  display: -webkit-box;
  display: -webkit-flex;
  display: -ms-flexbox;
  display: flex;
  -webkit-box-pack: start;
  -ms-flex-pack: start;
  -webkit-justify-content: flex-start;
  justify-content: flex-start;
  -webkit-align-items: center;
  -webkit-box-align: center;
  -ms-flex-align: center;
  align-items: center;
  width: 100%;
  font-size: 1rem;
  line-height: 1.5rem;
}

.circuit-7:hover {
  background-color: #F5F5F5;
  cursor: pointer;
}

.circuit-7:focus {
  outline: 0;
  box-shadow: inset 0 0 0 4px #AFD0FE;
}

.circuit-7:focus::-moz-focus-inner {
  border: 0;
}

.circuit-7:focus:not(:focus-visible) {
  box-shadow: none;
}

.circuit-7:active {
  background-color: #E6E6E6;
}

.circuit-7:disabled,
.circuit-7[disabled] {
  opacity: 0.5;
  pointer-events: none;
  box-shadow: none;
}

<body>
  <div>
    <div
      class="circuit-0"
    >
      <button
        aria-controls="popover_10"
        aria-expanded="true"
        aria-haspopup="true"
        id="trigger_9"
      >
        Button
      </button>
    </div>
  </div>
  <div
    class="circuit-1"
    style="z-index: 30;"
  />
  <div
    class="circuit-2"
    style="position: fixed; top: 0px; left: 0px; z-index: 30;"
  >
    <div
      aria-labelledby="trigger_9"
      class="circuit-3"
      id="popover_10"
      role="menu"
    >
      <button
        class="circuit-4"
        data-focus-list="11"
        role="menuitem"
      >
        <svg
          class="circuit-5"
          fill="none"
          height="24"
          viewBox="0 0 24 24"
          width="24"
          xmlns="http://www.w3.org/2000/svg"
        >
          <path
            d="M12 1a10.994 10.994 0 1 0 .012 0H12zm5 12h-4v4a1 1 0 0 1-2 0v-4H7a1 1 0 0 1 0-2h4V7a1 1 0 1 1 2 0v4h4a1 1 0 0 1 0 2z"
            fill="currentColor"
          />
        </svg>
        Add
      </button>
      <hr
        class="circuit-6"
      />
      <button
        class="circuit-7"
        data-focus-list="11"
        role="menuitem"
      >
        <svg
          class="circuit-5"
          fill="none"
          height="24"
          viewBox="0 0 24 24"
          width="24"
          xmlns="http://www.w3.org/2000/svg"
        >
          <path
            d="M17 3H7a1 1 0 0 1 0-2h10a1 1 0 1 1 0 2zm5 3a1 1 0 0 1-1 1h-1v13a3 3 0 0 1-3 3H7a3 3 0 0 1-3-3V7H3a1 1 0 0 1 0-2h18a1 1 0 0 1 1 1zm-11 4a1 1 0 0 0-2 0v8a1 1 0 1 0 2 0v-8zm4 0a1 1 0 0 0-2 0v8a1 1 0 0 0 2 0v-8z"
            fill="currentColor"
          />
        </svg>
        Remove
      </button>
    </div>
  </div>
</body>
`;

<<<<<<< HEAD
exports[`Popover Styles should render with closed styles 1`] = `
=======
exports[`Popover styles should render popover on top 1`] = `
.circuit-0 {
  display: inline-block;
}

@media (max-width: 479px) {
  .circuit-1 {
    position: fixed;
    top: 0;
    bottom: 0;
    left: 0;
    right: 0;
    background-color: rgba(0, 0, 0, 0.4);
    visibility: hidden;
    opacity: 0;
    -webkit-transition: opacity 120ms ease-in-out,visibility 120ms ease-in-out;
    transition: opacity 120ms ease-in-out,visibility 120ms ease-in-out;
  }
}

@media (max-width: 479px) {
  .circuit-1 {
    visibility: inherit;
    opacity: 1;
  }
}

.circuit-2 {
  pointer-events: all;
}

.circuit-3 {
  box-shadow: 0 3px 8px 0 rgba(0, 0, 0, 0.2);
  padding: 8px 0px;
  border: 1px solid #E6E6E6;
  box-sizing: border-box;
  border-radius: 8px;
  background-color: #FFF;
  visibility: hidden;
  opacity: 0;
  opacity: 1;
  visibility: inherit;
}

@media (max-width: 479px) {
  .circuit-3 {
    opacity: 1;
    -webkit-transform: translateY(100%);
    -moz-transform: translateY(100%);
    -ms-transform: translateY(100%);
    transform: translateY(100%);
    -webkit-transition: -webkit-transform 120ms ease-in-out,visibility 120ms ease-in-out;
    transition: transform 120ms ease-in-out,visibility 120ms ease-in-out;
    border-bottom-right-radius: 0;
    border-bottom-left-radius: 0;
  }
}

@media (max-width: 479px) {
  .circuit-3 {
    -webkit-transform: translateY(0);
    -moz-transform: translateY(0);
    -ms-transform: translateY(0);
    transform: translateY(0);
  }
}

.circuit-4 {
  background-color: #FFF;
  padding: 12px 32px 12px 16px;
  border: 0;
  color: #1A1A1A;
  -webkit-text-decoration: none;
  text-decoration: none;
  position: relative;
  display: -webkit-box;
  display: -webkit-flex;
  display: -ms-flexbox;
  display: flex;
  -webkit-box-pack: start;
  -ms-flex-pack: start;
  -webkit-justify-content: flex-start;
  justify-content: flex-start;
  -webkit-align-items: center;
  -webkit-box-align: center;
  -ms-flex-align: center;
  align-items: center;
  width: 100%;
  font-size: 16px;
  line-height: 24px;
}

.circuit-4:hover {
  background-color: #F5F5F5;
  cursor: pointer;
}

.circuit-4:focus {
  outline: 0;
  box-shadow: inset 0 0 0 4px #AFD0FE;
}

.circuit-4:focus::-moz-focus-inner {
  border: 0;
}

.circuit-4:focus:not(:focus-visible) {
  box-shadow: none;
}

.circuit-4:active {
  background-color: #E6E6E6;
}

.circuit-4:disabled,
.circuit-4[disabled] {
  opacity: 0.5;
  pointer-events: none;
  box-shadow: none;
}

.circuit-5 {
  margin-right: 12px;
}

.circuit-6 {
  display: block;
  width: 100%;
  border: 0;
  border-top: 1px solid #CCC;
  margin-top: 16px;
  margin-bottom: 16px;
  margin: 8px 16px;
  width: calc(100% - 16px*2);
}

.circuit-7 {
  background-color: #FFF;
  padding: 12px 32px 12px 16px;
  border: 0;
  color: #DE331D;
  -webkit-text-decoration: none;
  text-decoration: none;
  position: relative;
  display: -webkit-box;
  display: -webkit-flex;
  display: -ms-flexbox;
  display: flex;
  -webkit-box-pack: start;
  -ms-flex-pack: start;
  -webkit-justify-content: flex-start;
  justify-content: flex-start;
  -webkit-align-items: center;
  -webkit-box-align: center;
  -ms-flex-align: center;
  align-items: center;
  width: 100%;
  font-size: 16px;
  line-height: 24px;
}

.circuit-7:hover {
  background-color: #F5F5F5;
  cursor: pointer;
}

.circuit-7:focus {
  outline: 0;
  box-shadow: inset 0 0 0 4px #AFD0FE;
}

.circuit-7:focus::-moz-focus-inner {
  border: 0;
}

.circuit-7:focus:not(:focus-visible) {
  box-shadow: none;
}

.circuit-7:active {
  background-color: #E6E6E6;
}

.circuit-7:disabled,
.circuit-7[disabled] {
  opacity: 0.5;
  pointer-events: none;
  box-shadow: none;
}

<body>
  <div>
    <div
      class="circuit-0"
    >
      <button
        aria-controls="popover_20"
        aria-expanded="true"
        aria-haspopup="true"
        id="trigger_19"
      >
        Button
      </button>
    </div>
  </div>
  <div
    class="circuit-1"
    style="z-index: 30;"
  />
  <div
    class="circuit-2"
    style="position: fixed; left: 0px; top: 0px;"
  >
    <div
      aria-labelledby="trigger_19"
      class="circuit-3"
      id="popover_20"
      role="menu"
    >
      <button
        class="circuit-4"
        data-focus-list="21"
        role="menuitem"
      >
        <svg
          class="circuit-5"
          fill="none"
          height="24"
          viewBox="0 0 24 24"
          width="24"
          xmlns="http://www.w3.org/2000/svg"
        >
          <path
            d="M12 1a10.994 10.994 0 1 0 .012 0H12zm5 12h-4v4a1 1 0 0 1-2 0v-4H7a1 1 0 0 1 0-2h4V7a1 1 0 1 1 2 0v4h4a1 1 0 0 1 0 2z"
            fill="currentColor"
          />
        </svg>
        Add
      </button>
      <hr
        class="circuit-6"
      />
      <button
        class="circuit-7"
        data-focus-list="21"
        role="menuitem"
      >
        <svg
          class="circuit-5"
          fill="none"
          height="24"
          viewBox="0 0 24 24"
          width="24"
          xmlns="http://www.w3.org/2000/svg"
        >
          <path
            d="M17 3H7a1 1 0 0 1 0-2h10a1 1 0 1 1 0 2zm5 3a1 1 0 0 1-1 1h-1v13a3 3 0 0 1-3 3H7a3 3 0 0 1-3-3V7H3a1 1 0 0 1 0-2h18a1 1 0 0 1 1 1zm-11 4a1 1 0 0 0-2 0v8a1 1 0 1 0 2 0v-8zm4 0a1 1 0 0 0-2 0v8a1 1 0 0 0 2 0v-8z"
            fill="currentColor"
          />
        </svg>
        Remove
      </button>
    </div>
  </div>
</body>
`;

exports[`Popover styles should render with closed styles 1`] = `
>>>>>>> a857167d
.circuit-0 {
  display: inline-block;
}

@media (max-width: 479px) {
  .circuit-1 {
    position: fixed;
    top: 0;
    bottom: 0;
    left: 0;
    right: 0;
    background-color: rgba(0, 0, 0, 0.4);
    visibility: hidden;
    opacity: 0;
    -webkit-transition: opacity 120ms ease-in-out,visibility 120ms ease-in-out;
    transition: opacity 120ms ease-in-out,visibility 120ms ease-in-out;
  }
}

.circuit-2 {
  pointer-events: none;
}

.circuit-3 {
  box-shadow: 0 3px 8px 0 rgba(0, 0, 0, 0.2);
  padding: 8px 0px;
  border: 1px solid #E6E6E6;
  box-sizing: border-box;
  border-radius: 8px;
  background-color: #FFF;
  visibility: hidden;
  opacity: 0;
}

@media (max-width: 479px) {
  .circuit-3 {
    opacity: 1;
    -webkit-transform: translateY(100%);
    -moz-transform: translateY(100%);
    -ms-transform: translateY(100%);
    transform: translateY(100%);
    -webkit-transition: -webkit-transform 120ms ease-in-out,visibility 120ms ease-in-out;
    transition: transform 120ms ease-in-out,visibility 120ms ease-in-out;
    border-bottom-right-radius: 0;
    border-bottom-left-radius: 0;
  }
}

.circuit-4 {
  background-color: #FFF;
  padding: 12px 32px 12px 16px;
  border: 0;
  color: #1A1A1A;
  -webkit-text-decoration: none;
  text-decoration: none;
  position: relative;
  display: -webkit-box;
  display: -webkit-flex;
  display: -ms-flexbox;
  display: flex;
  -webkit-box-pack: start;
  -ms-flex-pack: start;
  -webkit-justify-content: flex-start;
  justify-content: flex-start;
  -webkit-align-items: center;
  -webkit-box-align: center;
  -ms-flex-align: center;
  align-items: center;
  width: 100%;
  font-size: 1rem;
  line-height: 1.5rem;
}

.circuit-4:hover {
  background-color: #F5F5F5;
  cursor: pointer;
}

.circuit-4:focus {
  outline: 0;
  box-shadow: inset 0 0 0 4px #AFD0FE;
}

.circuit-4:focus::-moz-focus-inner {
  border: 0;
}

.circuit-4:focus:not(:focus-visible) {
  box-shadow: none;
}

.circuit-4:active {
  background-color: #E6E6E6;
}

.circuit-4:disabled,
.circuit-4[disabled] {
  opacity: 0.5;
  pointer-events: none;
  box-shadow: none;
}

.circuit-5 {
  margin-right: 12px;
}

.circuit-6 {
  display: block;
  width: 100%;
  border: 0;
  border-top: 1px solid #CCC;
  margin-top: 16px;
  margin-bottom: 16px;
  margin: 8px 16px;
  width: calc(100% - 16px*2);
}

.circuit-7 {
  background-color: #FFF;
  padding: 12px 32px 12px 16px;
  border: 0;
  color: #DE331D;
  -webkit-text-decoration: none;
  text-decoration: none;
  position: relative;
  display: -webkit-box;
  display: -webkit-flex;
  display: -ms-flexbox;
  display: flex;
  -webkit-box-pack: start;
  -ms-flex-pack: start;
  -webkit-justify-content: flex-start;
  justify-content: flex-start;
  -webkit-align-items: center;
  -webkit-box-align: center;
  -ms-flex-align: center;
  align-items: center;
  width: 100%;
  font-size: 1rem;
  line-height: 1.5rem;
}

.circuit-7:hover {
  background-color: #F5F5F5;
  cursor: pointer;
}

.circuit-7:focus {
  outline: 0;
  box-shadow: inset 0 0 0 4px #AFD0FE;
}

.circuit-7:focus::-moz-focus-inner {
  border: 0;
}

.circuit-7:focus:not(:focus-visible) {
  box-shadow: none;
}

.circuit-7:active {
  background-color: #E6E6E6;
}

.circuit-7:disabled,
.circuit-7[disabled] {
  opacity: 0.5;
  pointer-events: none;
  box-shadow: none;
}

<body>
  <div>
    <div
      class="circuit-0"
    >
      <button
        aria-controls="popover_6"
        aria-expanded="false"
        aria-haspopup="true"
        id="trigger_5"
      >
        Button
      </button>
    </div>
  </div>
  <div
    class="circuit-1"
    style="z-index: 30;"
  />
  <div
    class="circuit-2"
    style="position: fixed; top: 0px; left: 0px; z-index: 30;"
  >
    <div
      aria-labelledby="trigger_5"
      class="circuit-3"
      id="popover_6"
      role="menu"
    >
      <button
        class="circuit-4"
        data-focus-list="7"
        role="menuitem"
      >
        <svg
          class="circuit-5"
          fill="none"
          height="24"
          viewBox="0 0 24 24"
          width="24"
          xmlns="http://www.w3.org/2000/svg"
        >
          <path
            d="M12 1a10.994 10.994 0 1 0 .012 0H12zm5 12h-4v4a1 1 0 0 1-2 0v-4H7a1 1 0 0 1 0-2h4V7a1 1 0 1 1 2 0v4h4a1 1 0 0 1 0 2z"
            fill="currentColor"
          />
        </svg>
        Add
      </button>
      <hr
        class="circuit-6"
      />
      <button
        class="circuit-7"
        data-focus-list="7"
        role="menuitem"
      >
        <svg
          class="circuit-5"
          fill="none"
          height="24"
          viewBox="0 0 24 24"
          width="24"
          xmlns="http://www.w3.org/2000/svg"
        >
          <path
            d="M17 3H7a1 1 0 0 1 0-2h10a1 1 0 1 1 0 2zm5 3a1 1 0 0 1-1 1h-1v13a3 3 0 0 1-3 3H7a3 3 0 0 1-3-3V7H3a1 1 0 0 1 0-2h18a1 1 0 0 1 1 1zm-11 4a1 1 0 0 0-2 0v8a1 1 0 1 0 2 0v-8zm4 0a1 1 0 0 0-2 0v8a1 1 0 0 0 2 0v-8z"
            fill="currentColor"
          />
        </svg>
        Remove
      </button>
    </div>
  </div>
</body>
`;

exports[`Popover Styles should render with default styles 1`] = `
.circuit-0 {
  display: inline-block;
}

@media (max-width: 479px) {
  .circuit-1 {
    position: fixed;
    top: 0;
    bottom: 0;
    left: 0;
    right: 0;
    background-color: rgba(0, 0, 0, 0.4);
    visibility: hidden;
    opacity: 0;
    -webkit-transition: opacity 120ms ease-in-out,visibility 120ms ease-in-out;
    transition: opacity 120ms ease-in-out,visibility 120ms ease-in-out;
  }
}

@media (max-width: 479px) {
  .circuit-1 {
    visibility: inherit;
    opacity: 1;
  }
}

.circuit-2 {
  pointer-events: all;
}

.circuit-3 {
  box-shadow: 0 3px 8px 0 rgba(0, 0, 0, 0.2);
  padding: 8px 0px;
  border: 1px solid #E6E6E6;
  box-sizing: border-box;
  border-radius: 8px;
  background-color: #FFF;
  visibility: hidden;
  opacity: 0;
  opacity: 1;
  visibility: inherit;
}

@media (max-width: 479px) {
  .circuit-3 {
    opacity: 1;
    -webkit-transform: translateY(100%);
    -moz-transform: translateY(100%);
    -ms-transform: translateY(100%);
    transform: translateY(100%);
    -webkit-transition: -webkit-transform 120ms ease-in-out,visibility 120ms ease-in-out;
    transition: transform 120ms ease-in-out,visibility 120ms ease-in-out;
    border-bottom-right-radius: 0;
    border-bottom-left-radius: 0;
  }
}

@media (max-width: 479px) {
  .circuit-3 {
    -webkit-transform: translateY(0);
    -moz-transform: translateY(0);
    -ms-transform: translateY(0);
    transform: translateY(0);
  }
}

.circuit-4 {
  background-color: #FFF;
  padding: 12px 32px 12px 16px;
  border: 0;
  color: #1A1A1A;
  -webkit-text-decoration: none;
  text-decoration: none;
  position: relative;
  display: -webkit-box;
  display: -webkit-flex;
  display: -ms-flexbox;
  display: flex;
  -webkit-box-pack: start;
  -ms-flex-pack: start;
  -webkit-justify-content: flex-start;
  justify-content: flex-start;
  -webkit-align-items: center;
  -webkit-box-align: center;
  -ms-flex-align: center;
  align-items: center;
  width: 100%;
  font-size: 1rem;
  line-height: 1.5rem;
}

.circuit-4:hover {
  background-color: #F5F5F5;
  cursor: pointer;
}

.circuit-4:focus {
  outline: 0;
  box-shadow: inset 0 0 0 4px #AFD0FE;
}

.circuit-4:focus::-moz-focus-inner {
  border: 0;
}

.circuit-4:focus:not(:focus-visible) {
  box-shadow: none;
}

.circuit-4:active {
  background-color: #E6E6E6;
}

.circuit-4:disabled,
.circuit-4[disabled] {
  opacity: 0.5;
  pointer-events: none;
  box-shadow: none;
}

.circuit-5 {
  margin-right: 12px;
}

.circuit-6 {
  display: block;
  width: 100%;
  border: 0;
  border-top: 1px solid #CCC;
  margin-top: 16px;
  margin-bottom: 16px;
  margin: 8px 16px;
  width: calc(100% - 16px*2);
}

.circuit-7 {
  background-color: #FFF;
  padding: 12px 32px 12px 16px;
  border: 0;
  color: #DE331D;
  -webkit-text-decoration: none;
  text-decoration: none;
  position: relative;
  display: -webkit-box;
  display: -webkit-flex;
  display: -ms-flexbox;
  display: flex;
  -webkit-box-pack: start;
  -ms-flex-pack: start;
  -webkit-justify-content: flex-start;
  justify-content: flex-start;
  -webkit-align-items: center;
  -webkit-box-align: center;
  -ms-flex-align: center;
  align-items: center;
  width: 100%;
  font-size: 1rem;
  line-height: 1.5rem;
}

.circuit-7:hover {
  background-color: #F5F5F5;
  cursor: pointer;
}

.circuit-7:focus {
  outline: 0;
  box-shadow: inset 0 0 0 4px #AFD0FE;
}

.circuit-7:focus::-moz-focus-inner {
  border: 0;
}

.circuit-7:focus:not(:focus-visible) {
  box-shadow: none;
}

.circuit-7:active {
  background-color: #E6E6E6;
}

.circuit-7:disabled,
.circuit-7[disabled] {
  opacity: 0.5;
  pointer-events: none;
  box-shadow: none;
}

<body>
  <div>
    <div
      class="circuit-0"
    >
      <button
        aria-controls="popover_2"
        aria-expanded="true"
        aria-haspopup="true"
        id="trigger_1"
      >
        Button
      </button>
    </div>
  </div>
  <div
    class="circuit-1"
    style="z-index: 30;"
  />
  <div
    class="circuit-2"
    style="position: fixed; top: 0px; left: 0px; z-index: 30;"
  >
    <div
      aria-labelledby="trigger_1"
      class="circuit-3"
      id="popover_2"
      role="menu"
    >
      <button
        class="circuit-4"
        data-focus-list="3"
        role="menuitem"
      >
        <svg
          class="circuit-5"
          fill="none"
          height="24"
          viewBox="0 0 24 24"
          width="24"
          xmlns="http://www.w3.org/2000/svg"
        >
          <path
            d="M12 1a10.994 10.994 0 1 0 .012 0H12zm5 12h-4v4a1 1 0 0 1-2 0v-4H7a1 1 0 0 1 0-2h4V7a1 1 0 1 1 2 0v4h4a1 1 0 0 1 0 2z"
            fill="currentColor"
          />
        </svg>
        Add
      </button>
      <hr
        class="circuit-6"
      />
      <button
        class="circuit-7"
        data-focus-list="3"
        role="menuitem"
      >
        <svg
          class="circuit-5"
          fill="none"
          height="24"
          viewBox="0 0 24 24"
          width="24"
          xmlns="http://www.w3.org/2000/svg"
        >
          <path
            d="M17 3H7a1 1 0 0 1 0-2h10a1 1 0 1 1 0 2zm5 3a1 1 0 0 1-1 1h-1v13a3 3 0 0 1-3 3H7a3 3 0 0 1-3-3V7H3a1 1 0 0 1 0-2h18a1 1 0 0 1 1 1zm-11 4a1 1 0 0 0-2 0v8a1 1 0 1 0 2 0v-8zm4 0a1 1 0 0 0-2 0v8a1 1 0 0 0 2 0v-8z"
            fill="currentColor"
          />
        </svg>
        Remove
      </button>
    </div>
  </div>
</body>
`;<|MERGE_RESOLUTION|>--- conflicted
+++ resolved
@@ -1068,10 +1068,7 @@
 </body>
 `;
 
-<<<<<<< HEAD
 exports[`Popover Styles should render with closed styles 1`] = `
-=======
-exports[`Popover styles should render popover on top 1`] = `
 .circuit-0 {
   display: inline-block;
 }
@@ -1091,15 +1088,8 @@
   }
 }
 
-@media (max-width: 479px) {
-  .circuit-1 {
-    visibility: inherit;
-    opacity: 1;
-  }
-}
-
 .circuit-2 {
-  pointer-events: all;
+  pointer-events: none;
 }
 
 .circuit-3 {
@@ -1111,8 +1101,6 @@
   background-color: #FFF;
   visibility: hidden;
   opacity: 0;
-  opacity: 1;
-  visibility: inherit;
 }
 
 @media (max-width: 479px) {
@@ -1126,15 +1114,6 @@
     transition: transform 120ms ease-in-out,visibility 120ms ease-in-out;
     border-bottom-right-radius: 0;
     border-bottom-left-radius: 0;
-  }
-}
-
-@media (max-width: 479px) {
-  .circuit-3 {
-    -webkit-transform: translateY(0);
-    -moz-transform: translateY(0);
-    -ms-transform: translateY(0);
-    transform: translateY(0);
   }
 }
 
@@ -1159,8 +1138,8 @@
   -ms-flex-align: center;
   align-items: center;
   width: 100%;
-  font-size: 16px;
-  line-height: 24px;
+  font-size: 1rem;
+  line-height: 1.5rem;
 }
 
 .circuit-4:hover {
@@ -1228,8 +1207,8 @@
   -ms-flex-align: center;
   align-items: center;
   width: 100%;
-  font-size: 16px;
-  line-height: 24px;
+  font-size: 1rem;
+  line-height: 1.5rem;
 }
 
 .circuit-7:hover {
@@ -1267,10 +1246,10 @@
       class="circuit-0"
     >
       <button
-        aria-controls="popover_20"
-        aria-expanded="true"
+        aria-controls="popover_6"
+        aria-expanded="false"
         aria-haspopup="true"
-        id="trigger_19"
+        id="trigger_5"
       >
         Button
       </button>
@@ -1282,17 +1261,17 @@
   />
   <div
     class="circuit-2"
-    style="position: fixed; left: 0px; top: 0px;"
+    style="position: fixed; top: 0px; left: 0px; z-index: 30;"
   >
     <div
-      aria-labelledby="trigger_19"
+      aria-labelledby="trigger_5"
       class="circuit-3"
-      id="popover_20"
+      id="popover_6"
       role="menu"
     >
       <button
         class="circuit-4"
-        data-focus-list="21"
+        data-focus-list="7"
         role="menuitem"
       >
         <svg
@@ -1315,7 +1294,7 @@
       />
       <button
         class="circuit-7"
-        data-focus-list="21"
+        data-focus-list="7"
         role="menuitem"
       >
         <svg
@@ -1338,8 +1317,7 @@
 </body>
 `;
 
-exports[`Popover styles should render with closed styles 1`] = `
->>>>>>> a857167d
+exports[`Popover Styles should render with default styles 1`] = `
 .circuit-0 {
   display: inline-block;
 }
@@ -1359,8 +1337,15 @@
   }
 }
 
+@media (max-width: 479px) {
+  .circuit-1 {
+    visibility: inherit;
+    opacity: 1;
+  }
+}
+
 .circuit-2 {
-  pointer-events: none;
+  pointer-events: all;
 }
 
 .circuit-3 {
@@ -1372,6 +1357,8 @@
   background-color: #FFF;
   visibility: hidden;
   opacity: 0;
+  opacity: 1;
+  visibility: inherit;
 }
 
 @media (max-width: 479px) {
@@ -1385,6 +1372,15 @@
     transition: transform 120ms ease-in-out,visibility 120ms ease-in-out;
     border-bottom-right-radius: 0;
     border-bottom-left-radius: 0;
+  }
+}
+
+@media (max-width: 479px) {
+  .circuit-3 {
+    -webkit-transform: translateY(0);
+    -moz-transform: translateY(0);
+    -ms-transform: translateY(0);
+    transform: translateY(0);
   }
 }
 
@@ -1517,273 +1513,6 @@
       class="circuit-0"
     >
       <button
-        aria-controls="popover_6"
-        aria-expanded="false"
-        aria-haspopup="true"
-        id="trigger_5"
-      >
-        Button
-      </button>
-    </div>
-  </div>
-  <div
-    class="circuit-1"
-    style="z-index: 30;"
-  />
-  <div
-    class="circuit-2"
-    style="position: fixed; top: 0px; left: 0px; z-index: 30;"
-  >
-    <div
-      aria-labelledby="trigger_5"
-      class="circuit-3"
-      id="popover_6"
-      role="menu"
-    >
-      <button
-        class="circuit-4"
-        data-focus-list="7"
-        role="menuitem"
-      >
-        <svg
-          class="circuit-5"
-          fill="none"
-          height="24"
-          viewBox="0 0 24 24"
-          width="24"
-          xmlns="http://www.w3.org/2000/svg"
-        >
-          <path
-            d="M12 1a10.994 10.994 0 1 0 .012 0H12zm5 12h-4v4a1 1 0 0 1-2 0v-4H7a1 1 0 0 1 0-2h4V7a1 1 0 1 1 2 0v4h4a1 1 0 0 1 0 2z"
-            fill="currentColor"
-          />
-        </svg>
-        Add
-      </button>
-      <hr
-        class="circuit-6"
-      />
-      <button
-        class="circuit-7"
-        data-focus-list="7"
-        role="menuitem"
-      >
-        <svg
-          class="circuit-5"
-          fill="none"
-          height="24"
-          viewBox="0 0 24 24"
-          width="24"
-          xmlns="http://www.w3.org/2000/svg"
-        >
-          <path
-            d="M17 3H7a1 1 0 0 1 0-2h10a1 1 0 1 1 0 2zm5 3a1 1 0 0 1-1 1h-1v13a3 3 0 0 1-3 3H7a3 3 0 0 1-3-3V7H3a1 1 0 0 1 0-2h18a1 1 0 0 1 1 1zm-11 4a1 1 0 0 0-2 0v8a1 1 0 1 0 2 0v-8zm4 0a1 1 0 0 0-2 0v8a1 1 0 0 0 2 0v-8z"
-            fill="currentColor"
-          />
-        </svg>
-        Remove
-      </button>
-    </div>
-  </div>
-</body>
-`;
-
-exports[`Popover Styles should render with default styles 1`] = `
-.circuit-0 {
-  display: inline-block;
-}
-
-@media (max-width: 479px) {
-  .circuit-1 {
-    position: fixed;
-    top: 0;
-    bottom: 0;
-    left: 0;
-    right: 0;
-    background-color: rgba(0, 0, 0, 0.4);
-    visibility: hidden;
-    opacity: 0;
-    -webkit-transition: opacity 120ms ease-in-out,visibility 120ms ease-in-out;
-    transition: opacity 120ms ease-in-out,visibility 120ms ease-in-out;
-  }
-}
-
-@media (max-width: 479px) {
-  .circuit-1 {
-    visibility: inherit;
-    opacity: 1;
-  }
-}
-
-.circuit-2 {
-  pointer-events: all;
-}
-
-.circuit-3 {
-  box-shadow: 0 3px 8px 0 rgba(0, 0, 0, 0.2);
-  padding: 8px 0px;
-  border: 1px solid #E6E6E6;
-  box-sizing: border-box;
-  border-radius: 8px;
-  background-color: #FFF;
-  visibility: hidden;
-  opacity: 0;
-  opacity: 1;
-  visibility: inherit;
-}
-
-@media (max-width: 479px) {
-  .circuit-3 {
-    opacity: 1;
-    -webkit-transform: translateY(100%);
-    -moz-transform: translateY(100%);
-    -ms-transform: translateY(100%);
-    transform: translateY(100%);
-    -webkit-transition: -webkit-transform 120ms ease-in-out,visibility 120ms ease-in-out;
-    transition: transform 120ms ease-in-out,visibility 120ms ease-in-out;
-    border-bottom-right-radius: 0;
-    border-bottom-left-radius: 0;
-  }
-}
-
-@media (max-width: 479px) {
-  .circuit-3 {
-    -webkit-transform: translateY(0);
-    -moz-transform: translateY(0);
-    -ms-transform: translateY(0);
-    transform: translateY(0);
-  }
-}
-
-.circuit-4 {
-  background-color: #FFF;
-  padding: 12px 32px 12px 16px;
-  border: 0;
-  color: #1A1A1A;
-  -webkit-text-decoration: none;
-  text-decoration: none;
-  position: relative;
-  display: -webkit-box;
-  display: -webkit-flex;
-  display: -ms-flexbox;
-  display: flex;
-  -webkit-box-pack: start;
-  -ms-flex-pack: start;
-  -webkit-justify-content: flex-start;
-  justify-content: flex-start;
-  -webkit-align-items: center;
-  -webkit-box-align: center;
-  -ms-flex-align: center;
-  align-items: center;
-  width: 100%;
-  font-size: 1rem;
-  line-height: 1.5rem;
-}
-
-.circuit-4:hover {
-  background-color: #F5F5F5;
-  cursor: pointer;
-}
-
-.circuit-4:focus {
-  outline: 0;
-  box-shadow: inset 0 0 0 4px #AFD0FE;
-}
-
-.circuit-4:focus::-moz-focus-inner {
-  border: 0;
-}
-
-.circuit-4:focus:not(:focus-visible) {
-  box-shadow: none;
-}
-
-.circuit-4:active {
-  background-color: #E6E6E6;
-}
-
-.circuit-4:disabled,
-.circuit-4[disabled] {
-  opacity: 0.5;
-  pointer-events: none;
-  box-shadow: none;
-}
-
-.circuit-5 {
-  margin-right: 12px;
-}
-
-.circuit-6 {
-  display: block;
-  width: 100%;
-  border: 0;
-  border-top: 1px solid #CCC;
-  margin-top: 16px;
-  margin-bottom: 16px;
-  margin: 8px 16px;
-  width: calc(100% - 16px*2);
-}
-
-.circuit-7 {
-  background-color: #FFF;
-  padding: 12px 32px 12px 16px;
-  border: 0;
-  color: #DE331D;
-  -webkit-text-decoration: none;
-  text-decoration: none;
-  position: relative;
-  display: -webkit-box;
-  display: -webkit-flex;
-  display: -ms-flexbox;
-  display: flex;
-  -webkit-box-pack: start;
-  -ms-flex-pack: start;
-  -webkit-justify-content: flex-start;
-  justify-content: flex-start;
-  -webkit-align-items: center;
-  -webkit-box-align: center;
-  -ms-flex-align: center;
-  align-items: center;
-  width: 100%;
-  font-size: 1rem;
-  line-height: 1.5rem;
-}
-
-.circuit-7:hover {
-  background-color: #F5F5F5;
-  cursor: pointer;
-}
-
-.circuit-7:focus {
-  outline: 0;
-  box-shadow: inset 0 0 0 4px #AFD0FE;
-}
-
-.circuit-7:focus::-moz-focus-inner {
-  border: 0;
-}
-
-.circuit-7:focus:not(:focus-visible) {
-  box-shadow: none;
-}
-
-.circuit-7:active {
-  background-color: #E6E6E6;
-}
-
-.circuit-7:disabled,
-.circuit-7[disabled] {
-  opacity: 0.5;
-  pointer-events: none;
-  box-shadow: none;
-}
-
-<body>
-  <div>
-    <div
-      class="circuit-0"
-    >
-      <button
         aria-controls="popover_2"
         aria-expanded="true"
         aria-haspopup="true"
