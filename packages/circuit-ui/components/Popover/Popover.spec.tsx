/**
 * Copyright 2020, SumUp Ltd.
 * Licensed under the Apache License, Version 2.0 (the "License");
 * you may not use this file except in compliance with the License.
 * You may obtain a copy of the License at
 *
 * http://www.apache.org/licenses/LICENSE-2.0
 *
 * Unless required by applicable law or agreed to in writing, software
 * distributed under the License is distributed on an "AS IS" BASIS,
 * WITHOUT WARRANTIES OR CONDITIONS OF ANY KIND, either express or implied.
 * See the License for the specific language governing permissions and
 * limitations under the License.
 */

import { afterEach, describe, expect, it, vi } from 'vitest';
import { FC } from 'react';
import { Delete, Add, Download, IconProps } from '@sumup/icons';
import { Placement } from '@floating-ui/react-dom';

import {
  act,
  axe,
  RenderFn,
  render,
  userEvent,
<<<<<<< HEAD
} from '../../util/test-utils.js';
import { ClickEvent } from '../../types/events.js';
=======
  screen,
} from '../../util/test-utils';
import { ClickEvent } from '../../types/events';
>>>>>>> 503d6e56

import {
  PopoverItem,
  PopoverItemProps,
  Popover,
  PopoverProps,
} from './Popover.js';

const placements: Placement[] = ['top', 'bottom', 'left', 'right'];

describe('PopoverItem', () => {
  function renderPopoverItem<T>(
    renderFn: RenderFn<T>,
    props: PopoverItemProps,
  ) {
    return renderFn(<PopoverItem {...props} />);
  }

  const baseProps = {
    children: 'PopoverItem',
    icon: Download as FC<IconProps>,
  };

  describe('Styles', () => {
    it('should render as Link when an href (and onClick) is passed', () => {
      const props = {
        ...baseProps,
        href: 'https://sumup.com',
        onClick: vi.fn(),
      };
      const { container } = renderPopoverItem(render, props);
      const anchorEl = container.querySelector('a');
      expect(anchorEl).toBeVisible();
    });

    it('should render as a `button` when an onClick is passed', () => {
      const props = { ...baseProps, onClick: vi.fn() };
      const { container } = renderPopoverItem(render, props);
      const buttonEl = container.querySelector('button');
      expect(buttonEl).toBeVisible();
    });
  });

  describe('Logic', () => {
    it('should call onClick when rendered as Link', async () => {
      const props = {
        ...baseProps,
        href: 'https://sumup.com',
        onClick: vi.fn((event: ClickEvent) => {
          event.preventDefault();
        }),
      };
      const { container } = renderPopoverItem(render, props);
      const anchorEl = container.querySelector('a');
      if (anchorEl) {
        await userEvent.click(anchorEl);
      }
      expect(props.onClick).toHaveBeenCalledTimes(1);
    });
  });
});

describe('Popover', () => {
  afterEach(() => {
    vi.clearAllMocks();
  });

  function renderPopover(props: PopoverProps) {
    return render(<Popover {...props} />);
  }

  function createStateSetter(initialState: boolean) {
    return (state: boolean | ((prev: boolean) => boolean)) =>
      typeof state === 'boolean' ? state : state(initialState);
  }

  /**
   * Flushes microtasks to prevent act() warnings.
   *
   * From https://floating-ui.com/docs/react-dom#testing:
   *
   * > The position of floating elements is computed asynchronously, so a state
   * > update occurs during a Promise microtask.
   * >
   * > The state update happens after tests complete, resulting in act warnings.
   */
  async function flushMicrotasks() {
    await act(async () => {});
  }

  const baseProps: PopoverProps = {
    component: (triggerProps) => <button {...triggerProps}>Button</button>,
    actions: [
      {
        onClick: vi.fn(),
        children: 'Add',
        icon: Add as FC<IconProps>,
      },
      { type: 'divider' },
      {
        onClick: vi.fn(),
        children: 'Remove',
        icon: Delete as FC<IconProps>,
        destructive: true,
      },
    ],
    isOpen: true,
    onToggle: vi.fn(createStateSetter(true)),
  };

  describe('Styles', () => {
    /**
     * Note: we can't test the offset behavior enabled by the `offset` prop
     * with `jsdom`. The logic is covered in Chromatic.
     */
    it('should render with default styles', async () => {
      const { baseElement } = renderPopover(baseProps);
      expect(baseElement).toMatchSnapshot();
      await flushMicrotasks();
    });

    it('should render with closed styles', async () => {
      const { baseElement } = renderPopover({ ...baseProps, isOpen: false });
      expect(baseElement).toMatchSnapshot();
      await flushMicrotasks();
    });

    it.each(placements)('should render popover on %s', async (placement) => {
      const { baseElement } = renderPopover({ ...baseProps, placement });
      expect(baseElement).toMatchSnapshot();
      await flushMicrotasks();
    });
  });

  describe('Logic', () => {
    it('should open the popover when clicking the trigger element', async () => {
      const isOpen = false;
<<<<<<< HEAD
      const onToggle = vi.fn(createStateSetter(isOpen));
      const { getByRole } = renderPopover({ ...baseProps, isOpen, onToggle });
=======
      const onToggle = jest.fn(createStateSetter(isOpen));
      renderPopover({ ...baseProps, isOpen, onToggle });
>>>>>>> 503d6e56

      const popoverTrigger = screen.getByRole('button');

      await userEvent.click(popoverTrigger);

      expect(onToggle).toHaveBeenCalledTimes(1);
    });

    it.each([
      ['space', '{ }'],
      ['enter', '{Enter}'],
      ['arrow down', '{ArrowDown}'],
      ['arrow up', '{ArrowUp}'],
    ])(
      'should open the popover when pressing the %s key on the trigger element',
      async (_, key) => {
        const isOpen = false;
<<<<<<< HEAD
        const onToggle = vi.fn(createStateSetter(isOpen));
        const { getByRole } = renderPopover({ ...baseProps, isOpen, onToggle });
=======
        const onToggle = jest.fn(createStateSetter(isOpen));
        renderPopover({ ...baseProps, isOpen, onToggle });
>>>>>>> 503d6e56

        const popoverTrigger = screen.getByRole('button');

        popoverTrigger.focus();
        await userEvent.keyboard(key);

        expect(onToggle).toHaveBeenCalledTimes(1);
      },
    );

    it('should close the popover when clicking outside', async () => {
      renderPopover(baseProps);

      await userEvent.click(document.body);

      expect(baseProps.onToggle).toHaveBeenCalledTimes(1);
    });

    it('should close the popover when clicking the trigger element', async () => {
      renderPopover(baseProps);

      const popoverTrigger = screen.getByRole('button');

      await userEvent.click(popoverTrigger);

      expect(baseProps.onToggle).toHaveBeenCalledTimes(1);
    });

    it.each([
      ['space', '{ }'],
      ['enter', '{Enter}'],
      ['arrow up', '{ArrowUp}'],
    ])(
      'should close the popover when pressing the %s key on the trigger element',
      async (_, key) => {
        renderPopover(baseProps);

        const popoverTrigger = screen.getByRole('button');

        popoverTrigger.focus();
        await userEvent.keyboard(key);

        expect(baseProps.onToggle).toHaveBeenCalledTimes(1);
      },
    );

    it('should close the popover when clicking the escape key', async () => {
      renderPopover(baseProps);

      await userEvent.keyboard('{Escape}');

      expect(baseProps.onToggle).toHaveBeenCalledTimes(1);
    });

    it('should close the popover when clicking a popover item', async () => {
      renderPopover(baseProps);

      const popoverItems = screen.getAllByRole('menuitem');

      await userEvent.click(popoverItems[0]);

      expect(baseProps.onToggle).toHaveBeenCalledTimes(1);
    });

    it('should move focus to the first popover item after opening', async () => {
      const isOpen = false;
      const onToggle = vi.fn(createStateSetter(isOpen));

      const { rerender } = renderPopover({
        ...baseProps,
        isOpen,
        onToggle,
      });

      act(() => {
        rerender(<Popover {...baseProps} isOpen />);
      });

      const popoverItems = screen.getAllByRole('menuitem');

      expect(popoverItems[0]).toHaveFocus();

      await flushMicrotasks();
    });

    it('should move focus to the trigger element after closing', async () => {
      const { rerender } = renderPopover(baseProps);

      act(() => {
        rerender(<Popover {...baseProps} isOpen={false} />);
      });

      const popoverTrigger = screen.getByRole('button');

      expect(popoverTrigger).toHaveFocus();

      await flushMicrotasks();
    });
  });

  describe('Accessibility', () => {
    it('should meet accessibility guidelines', async () => {
      const { container } = renderPopover(baseProps);

      await act(async () => {
        const actual = await axe(container);
        expect(actual).toHaveNoViolations();
      });
    });

    it('should render items as role=menuitem and dividers as role=presentation', async () => {
      renderPopover(baseProps);

      const items = screen.getAllByRole('menuitem');
      const dividers = screen.getAllByRole('presentation');
      expect(items.length).toBe(2);
      expect(dividers.length).toBe(1);

      await flushMicrotasks();
    });
  });
});<|MERGE_RESOLUTION|>--- conflicted
+++ resolved
@@ -24,14 +24,9 @@
   RenderFn,
   render,
   userEvent,
-<<<<<<< HEAD
+  screen,
 } from '../../util/test-utils.js';
 import { ClickEvent } from '../../types/events.js';
-=======
-  screen,
-} from '../../util/test-utils';
-import { ClickEvent } from '../../types/events';
->>>>>>> 503d6e56
 
 import {
   PopoverItem,
@@ -169,13 +164,8 @@
   describe('Logic', () => {
     it('should open the popover when clicking the trigger element', async () => {
       const isOpen = false;
-<<<<<<< HEAD
       const onToggle = vi.fn(createStateSetter(isOpen));
-      const { getByRole } = renderPopover({ ...baseProps, isOpen, onToggle });
-=======
-      const onToggle = jest.fn(createStateSetter(isOpen));
       renderPopover({ ...baseProps, isOpen, onToggle });
->>>>>>> 503d6e56
 
       const popoverTrigger = screen.getByRole('button');
 
@@ -193,13 +183,8 @@
       'should open the popover when pressing the %s key on the trigger element',
       async (_, key) => {
         const isOpen = false;
-<<<<<<< HEAD
         const onToggle = vi.fn(createStateSetter(isOpen));
-        const { getByRole } = renderPopover({ ...baseProps, isOpen, onToggle });
-=======
-        const onToggle = jest.fn(createStateSetter(isOpen));
         renderPopover({ ...baseProps, isOpen, onToggle });
->>>>>>> 503d6e56
 
         const popoverTrigger = screen.getByRole('button');
 
