// Jest Snapshot v1, https://goo.gl/fbAQLP

exports[`TextArea should prioritize disabled over error styles 1`] = `
.circuit-0 {
  opacity: 0.5;
  pointer-events: none;
  box-shadow: none;
}

.circuit-1 {
  display: block;
  font-size: 0.875rem;
  line-height: 1.25rem;
}

.circuit-2 {
  display: inline-block;
  margin-bottom: 4px;
}

.circuit-4 {
  position: relative;
}

.circuit-5 {
  font-size: 1rem;
  line-height: 1.5rem;
  -webkit-appearance: none;
  background-color: #FFF;
  border: none;
  outline: 0;
  border-radius: 8px;
  padding: 12px 16px;
  -webkit-transition: box-shadow 120ms ease-in-out,padding 120ms ease-in-out;
  transition: box-shadow 120ms ease-in-out,padding 120ms ease-in-out;
  width: 100%;
  margin: 0;
  background-color: #E6E6E6;
  box-shadow: 0 0 0 1px #999;
  vertical-align: top;
  overflow: auto;
  resize: vertical;
}

.circuit-5::-webkit-input-placeholder {
  color: #999;
  -webkit-transition: color 120ms ease-in-out;
  transition: color 120ms ease-in-out;
}

.circuit-5::-moz-placeholder {
  color: #999;
  -webkit-transition: color 120ms ease-in-out;
  transition: color 120ms ease-in-out;
}

.circuit-5:-ms-input-placeholder {
  color: #999;
  -webkit-transition: color 120ms ease-in-out;
  transition: color 120ms ease-in-out;
}

.circuit-5::placeholder {
  color: #999;
  -webkit-transition: color 120ms ease-in-out;
  transition: color 120ms ease-in-out;
}

<div
  class="circuit-0"
>
  <label
    class="circuit-1"
    for="input_39"
  >
    <span
      class="circuit-2 circuit-3"
    >
      Textarea
    </span>
  </label>
  <div
    class="circuit-4"
  >
    <textarea
      aria-describedby="validation-hint_40"
      aria-invalid="true"
      class="circuit-5"
      disabled=""
      id="input_39"
    />
  </div>
  <span
    aria-live="polite"
    role="status"
  />
</div>
`;

exports[`TextArea should prioritize disabled over warning styles 1`] = `
.circuit-0 {
  opacity: 0.5;
  pointer-events: none;
  box-shadow: none;
}

.circuit-1 {
  display: block;
  font-size: 0.875rem;
  line-height: 1.25rem;
}

.circuit-2 {
  display: inline-block;
  margin-bottom: 4px;
}

.circuit-4 {
  position: relative;
}

.circuit-5 {
  font-size: 1rem;
  line-height: 1.5rem;
  -webkit-appearance: none;
  background-color: #FFF;
  border: none;
  outline: 0;
  border-radius: 8px;
  padding: 12px 16px;
  -webkit-transition: box-shadow 120ms ease-in-out,padding 120ms ease-in-out;
  transition: box-shadow 120ms ease-in-out,padding 120ms ease-in-out;
  width: 100%;
  margin: 0;
  background-color: #E6E6E6;
  box-shadow: 0 0 0 1px #999;
  vertical-align: top;
  overflow: auto;
  resize: vertical;
}

.circuit-5::-webkit-input-placeholder {
  color: #999;
  -webkit-transition: color 120ms ease-in-out;
  transition: color 120ms ease-in-out;
}

.circuit-5::-moz-placeholder {
  color: #999;
  -webkit-transition: color 120ms ease-in-out;
  transition: color 120ms ease-in-out;
}

.circuit-5:-ms-input-placeholder {
  color: #999;
  -webkit-transition: color 120ms ease-in-out;
  transition: color 120ms ease-in-out;
}

.circuit-5::placeholder {
  color: #999;
  -webkit-transition: color 120ms ease-in-out;
  transition: color 120ms ease-in-out;
}

<div
  class="circuit-0"
>
  <label
    class="circuit-1"
    for="input_43"
  >
    <span
      class="circuit-2 circuit-3"
    >
      Textarea
    </span>
  </label>
  <div
    class="circuit-4"
  >
    <textarea
      aria-describedby="validation-hint_44"
      class="circuit-5"
      disabled=""
      id="input_43"
    />
  </div>
  <span
    aria-live="polite"
    role="status"
  />
</div>
`;

exports[`TextArea should render minRows props as rows when passed if rows is auto 1`] = `
.circuit-1 {
  display: block;
  font-size: 0.875rem;
  line-height: 1.25rem;
}

.circuit-2 {
  display: inline-block;
  margin-bottom: 4px;
}

.circuit-4 {
  position: relative;
}

.circuit-5 {
  font-size: 1rem;
  line-height: 1.5rem;
  -webkit-appearance: none;
  background-color: #FFF;
  border: none;
  outline: 0;
  border-radius: 8px;
  padding: 12px 16px;
  -webkit-transition: box-shadow 120ms ease-in-out,padding 120ms ease-in-out;
  transition: box-shadow 120ms ease-in-out,padding 120ms ease-in-out;
  width: 100%;
  margin: 0;
  box-shadow: 0 0 0 1px #999;
  vertical-align: top;
  overflow: auto;
  resize: vertical;
}

.circuit-5::-webkit-input-placeholder {
  color: #999;
  -webkit-transition: color 120ms ease-in-out;
  transition: color 120ms ease-in-out;
}

.circuit-5::-moz-placeholder {
  color: #999;
  -webkit-transition: color 120ms ease-in-out;
  transition: color 120ms ease-in-out;
}

.circuit-5:-ms-input-placeholder {
  color: #999;
  -webkit-transition: color 120ms ease-in-out;
  transition: color 120ms ease-in-out;
}

.circuit-5::placeholder {
  color: #999;
  -webkit-transition: color 120ms ease-in-out;
  transition: color 120ms ease-in-out;
}

.circuit-5:hover {
  box-shadow: 0 0 0 1px #666;
}

.circuit-5:focus {
  box-shadow: 0 0 0 2px #3063E9;
}

.circuit-5:active {
  box-shadow: 0 0 0 1px #3063E9;
}

<div
  class="circuit-0"
>
  <label
    class="circuit-1"
    for="input_55"
  >
    <span
      class="circuit-2 circuit-3"
    >
      Textarea
    </span>
  </label>
  <div
    class="circuit-4"
  >
    <textarea
      aria-describedby="validation-hint_56"
      class="circuit-5"
      id="input_55"
      rows="3"
      style="resize: none; overflow-y: hidden; height: auto;"
    />
  </div>
  <span
    aria-live="polite"
    role="status"
  />
</div>
`;

exports[`TextArea should render rows props when passed 1`] = `
.circuit-1 {
  display: block;
  font-size: 0.875rem;
  line-height: 1.25rem;
}

.circuit-2 {
  display: inline-block;
  margin-bottom: 4px;
}

.circuit-4 {
  position: relative;
}

.circuit-5 {
  font-size: 1rem;
  line-height: 1.5rem;
  -webkit-appearance: none;
  background-color: #FFF;
  border: none;
  outline: 0;
  border-radius: 8px;
  padding: 12px 16px;
  -webkit-transition: box-shadow 120ms ease-in-out,padding 120ms ease-in-out;
  transition: box-shadow 120ms ease-in-out,padding 120ms ease-in-out;
  width: 100%;
  margin: 0;
  box-shadow: 0 0 0 1px #999;
  vertical-align: top;
  overflow: auto;
  resize: vertical;
}

.circuit-5::-webkit-input-placeholder {
  color: #999;
  -webkit-transition: color 120ms ease-in-out;
  transition: color 120ms ease-in-out;
}

.circuit-5::-moz-placeholder {
  color: #999;
  -webkit-transition: color 120ms ease-in-out;
  transition: color 120ms ease-in-out;
}

.circuit-5:-ms-input-placeholder {
  color: #999;
  -webkit-transition: color 120ms ease-in-out;
  transition: color 120ms ease-in-out;
}

.circuit-5::placeholder {
  color: #999;
  -webkit-transition: color 120ms ease-in-out;
  transition: color 120ms ease-in-out;
}

.circuit-5:hover {
  box-shadow: 0 0 0 1px #666;
}

.circuit-5:focus {
  box-shadow: 0 0 0 2px #3063E9;
}

.circuit-5:active {
  box-shadow: 0 0 0 1px #3063E9;
}

<div
  class="circuit-0"
>
  <label
    class="circuit-1"
    for="input_47"
  >
    <span
      class="circuit-2 circuit-3"
    >
      Textarea
    </span>
  </label>
  <div
    class="circuit-4"
  >
    <textarea
      aria-describedby="validation-hint_48"
      class="circuit-5"
      id="input_47"
      rows="3"
    />
  </div>
  <span
    aria-live="polite"
    role="status"
  />
</div>
`;

exports[`TextArea should render with a Tooltip when passed the validationHint prop 1`] = `
.circuit-1 {
  display: block;
  font-size: 0.875rem;
  line-height: 1.25rem;
}

.circuit-2 {
  display: inline-block;
  margin-bottom: 4px;
}

.circuit-4 {
  position: relative;
}

.circuit-5 {
  font-size: 1rem;
  line-height: 1.5rem;
  -webkit-appearance: none;
  background-color: #FFF;
  border: none;
  outline: 0;
  border-radius: 8px;
  padding: 12px 16px;
  -webkit-transition: box-shadow 120ms ease-in-out,padding 120ms ease-in-out;
  transition: box-shadow 120ms ease-in-out,padding 120ms ease-in-out;
  width: 100%;
  margin: 0;
  box-shadow: 0 0 0 1px #999;
  vertical-align: top;
  overflow: auto;
  resize: vertical;
}

.circuit-5::-webkit-input-placeholder {
  color: #999;
  -webkit-transition: color 120ms ease-in-out;
  transition: color 120ms ease-in-out;
}

.circuit-5::-moz-placeholder {
  color: #999;
  -webkit-transition: color 120ms ease-in-out;
  transition: color 120ms ease-in-out;
}

.circuit-5:-ms-input-placeholder {
  color: #999;
  -webkit-transition: color 120ms ease-in-out;
  transition: color 120ms ease-in-out;
}

.circuit-5::placeholder {
  color: #999;
  -webkit-transition: color 120ms ease-in-out;
  transition: color 120ms ease-in-out;
}

.circuit-5:hover {
  box-shadow: 0 0 0 1px #666;
}

.circuit-5:focus {
  box-shadow: 0 0 0 2px #3063E9;
}

.circuit-5:active {
  box-shadow: 0 0 0 1px #3063E9;
}

.circuit-6 {
  font-size: 0.875rem;
  line-height: 1.25rem;
  display: block;
  margin-top: 4px;
  color: #666;
  -webkit-transition: color 120ms ease-in-out;
  transition: color 120ms ease-in-out;
}

<div
  class="circuit-0"
>
  <label
    class="circuit-1"
    for="input_15"
  >
    <span
      class="circuit-2 circuit-3"
    >
      Textarea
    </span>
  </label>
  <div
    class="circuit-4"
  >
    <textarea
      aria-describedby="validation-hint_16"
      class="circuit-5"
      id="input_15"
    />
  </div>
  <span
    class="circuit-6"
    id="validation-hint_16"
  >
    Validation hint
  </span>
  <span
    aria-live="polite"
    role="status"
  />
</div>
`;

exports[`TextArea should render with a prefix when passed the prefix prop 1`] = `
.circuit-1 {
  display: block;
  font-size: 0.875rem;
  line-height: 1.25rem;
}

.circuit-2 {
  display: inline-block;
  margin-bottom: 4px;
}

.circuit-4 {
  position: relative;
}

.circuit-5 {
  position: absolute;
  pointer-events: none;
  color: #666;
  padding: 12px 16px;
  height: 48px;
  width: 48px;
}

.circuit-6 {
  font-size: 1rem;
  line-height: 1.5rem;
  -webkit-appearance: none;
  background-color: #FFF;
  border: none;
  outline: 0;
  border-radius: 8px;
  padding: 12px 16px;
  -webkit-transition: box-shadow 120ms ease-in-out,padding 120ms ease-in-out;
  transition: box-shadow 120ms ease-in-out,padding 120ms ease-in-out;
  width: 100%;
  margin: 0;
  padding-left: 48px;
  box-shadow: 0 0 0 1px #999;
  vertical-align: top;
  overflow: auto;
  resize: vertical;
}

.circuit-6::-webkit-input-placeholder {
  color: #999;
  -webkit-transition: color 120ms ease-in-out;
  transition: color 120ms ease-in-out;
}

.circuit-6::-moz-placeholder {
  color: #999;
  -webkit-transition: color 120ms ease-in-out;
  transition: color 120ms ease-in-out;
}

.circuit-6:-ms-input-placeholder {
  color: #999;
  -webkit-transition: color 120ms ease-in-out;
  transition: color 120ms ease-in-out;
}

.circuit-6::placeholder {
  color: #999;
  -webkit-transition: color 120ms ease-in-out;
  transition: color 120ms ease-in-out;
}

.circuit-6:hover {
  box-shadow: 0 0 0 1px #666;
}

.circuit-6:focus {
  box-shadow: 0 0 0 2px #3063E9;
}

.circuit-6:active {
  box-shadow: 0 0 0 1px #3063E9;
}

<div
  class="circuit-0"
>
  <label
    class="circuit-1"
    for="input_7"
  >
    <span
      class="circuit-2 circuit-3"
    >
      Textarea
    </span>
  </label>
  <div
    class="circuit-4"
  >
    <div
      class="circuit-5"
      style="width: 24px; height: 24px;"
    />
    <textarea
      aria-describedby="validation-hint_8"
      class="circuit-6"
      id="input_7"
    />
  </div>
  <span
    aria-live="polite"
    role="status"
  />
</div>
`;

exports[`TextArea should render with a suffix when passed the suffix prop 1`] = `
.circuit-1 {
  display: block;
  font-size: 0.875rem;
  line-height: 1.25rem;
}

.circuit-2 {
  display: inline-block;
  margin-bottom: 4px;
}

.circuit-4 {
  position: relative;
}

.circuit-5 {
  font-size: 1rem;
  line-height: 1.5rem;
  -webkit-appearance: none;
  background-color: #FFF;
  border: none;
  outline: 0;
  border-radius: 8px;
  padding: 12px 16px;
  -webkit-transition: box-shadow 120ms ease-in-out,padding 120ms ease-in-out;
  transition: box-shadow 120ms ease-in-out,padding 120ms ease-in-out;
  width: 100%;
  margin: 0;
  padding-right: 48px;
  box-shadow: 0 0 0 1px #999;
  vertical-align: top;
  overflow: auto;
  resize: vertical;
}

.circuit-5::-webkit-input-placeholder {
  color: #999;
  -webkit-transition: color 120ms ease-in-out;
  transition: color 120ms ease-in-out;
}

.circuit-5::-moz-placeholder {
  color: #999;
  -webkit-transition: color 120ms ease-in-out;
  transition: color 120ms ease-in-out;
}

.circuit-5:-ms-input-placeholder {
  color: #999;
  -webkit-transition: color 120ms ease-in-out;
  transition: color 120ms ease-in-out;
}

.circuit-5::placeholder {
  color: #999;
  -webkit-transition: color 120ms ease-in-out;
  transition: color 120ms ease-in-out;
}

.circuit-5:hover {
  box-shadow: 0 0 0 1px #666;
}

.circuit-5:focus {
  box-shadow: 0 0 0 2px #3063E9;
}

.circuit-5:active {
  box-shadow: 0 0 0 1px #3063E9;
}

.circuit-6 {
  position: absolute;
  top: 0;
  right: 0;
  pointer-events: none;
  color: #666;
  padding: 12px 16px;
  height: 48px;
  width: 48px;
  -webkit-transition: right 120ms ease-in-out;
  transition: right 120ms ease-in-out;
}

<div
  class="circuit-0"
>
  <label
    class="circuit-1"
    for="input_11"
  >
    <span
      class="circuit-2 circuit-3"
    >
      Textarea
    </span>
  </label>
  <div
    class="circuit-4"
  >
    <textarea
      aria-describedby="validation-hint_12"
      class="circuit-5"
      id="input_11"
    />
    <div
      class="circuit-6"
      style="width: 24px; height: 24px;"
    />
  </div>
  <span
    aria-live="polite"
    role="status"
  />
</div>
`;

exports[`TextArea should render with default styles 1`] = `
.circuit-1 {
  display: block;
  font-size: 0.875rem;
  line-height: 1.25rem;
}

.circuit-2 {
  display: inline-block;
  margin-bottom: 4px;
}

.circuit-4 {
  position: relative;
}

.circuit-5 {
  font-size: 1rem;
  line-height: 1.5rem;
  -webkit-appearance: none;
  background-color: #FFF;
  border: none;
  outline: 0;
  border-radius: 8px;
  padding: 12px 16px;
  -webkit-transition: box-shadow 120ms ease-in-out,padding 120ms ease-in-out;
  transition: box-shadow 120ms ease-in-out,padding 120ms ease-in-out;
  width: 100%;
  margin: 0;
  box-shadow: 0 0 0 1px #999;
  vertical-align: top;
  overflow: auto;
  resize: vertical;
}

.circuit-5::-webkit-input-placeholder {
  color: #999;
  -webkit-transition: color 120ms ease-in-out;
  transition: color 120ms ease-in-out;
}

.circuit-5::-moz-placeholder {
  color: #999;
  -webkit-transition: color 120ms ease-in-out;
  transition: color 120ms ease-in-out;
}

.circuit-5:-ms-input-placeholder {
  color: #999;
  -webkit-transition: color 120ms ease-in-out;
  transition: color 120ms ease-in-out;
}

.circuit-5::placeholder {
  color: #999;
  -webkit-transition: color 120ms ease-in-out;
  transition: color 120ms ease-in-out;
}

.circuit-5:hover {
  box-shadow: 0 0 0 1px #666;
}

.circuit-5:focus {
  box-shadow: 0 0 0 2px #3063E9;
}

.circuit-5:active {
  box-shadow: 0 0 0 1px #3063E9;
}

<div
  class="circuit-0"
>
  <label
    class="circuit-1"
    for="input_3"
  >
    <span
      class="circuit-2 circuit-3"
    >
      Textarea
    </span>
  </label>
  <div
    class="circuit-4"
  >
    <textarea
      aria-describedby="validation-hint_4"
      class="circuit-5"
      id="input_3"
    />
  </div>
  <span
    aria-live="polite"
    role="status"
  />
</div>
`;

exports[`TextArea should render with disabled styled when passed the disabled prop 1`] = `
.circuit-0 {
  opacity: 0.5;
  pointer-events: none;
  box-shadow: none;
}

.circuit-1 {
  display: block;
  font-size: 0.875rem;
  line-height: 1.25rem;
}

.circuit-2 {
  display: inline-block;
  margin-bottom: 4px;
}

.circuit-4 {
  position: relative;
}

.circuit-5 {
  font-size: 1rem;
  line-height: 1.5rem;
  -webkit-appearance: none;
  background-color: #FFF;
  border: none;
  outline: 0;
  border-radius: 8px;
  padding: 12px 16px;
  -webkit-transition: box-shadow 120ms ease-in-out,padding 120ms ease-in-out;
  transition: box-shadow 120ms ease-in-out,padding 120ms ease-in-out;
  width: 100%;
  margin: 0;
  background-color: #E6E6E6;
  box-shadow: 0 0 0 1px #999;
  vertical-align: top;
  overflow: auto;
  resize: vertical;
}

.circuit-5::-webkit-input-placeholder {
  color: #999;
  -webkit-transition: color 120ms ease-in-out;
  transition: color 120ms ease-in-out;
}

.circuit-5::-moz-placeholder {
  color: #999;
  -webkit-transition: color 120ms ease-in-out;
  transition: color 120ms ease-in-out;
}

.circuit-5:-ms-input-placeholder {
  color: #999;
  -webkit-transition: color 120ms ease-in-out;
  transition: color 120ms ease-in-out;
}

.circuit-5::placeholder {
  color: #999;
  -webkit-transition: color 120ms ease-in-out;
  transition: color 120ms ease-in-out;
}

<div
  class="circuit-0"
>
  <label
    class="circuit-1"
    for="input_35"
  >
    <span
      class="circuit-2 circuit-3"
    >
      Textarea
    </span>
  </label>
  <div
    class="circuit-4"
  >
    <textarea
      aria-describedby="validation-hint_36"
      class="circuit-5"
      disabled=""
      id="input_35"
    />
  </div>
  <span
    aria-live="polite"
    role="status"
  />
</div>
`;

exports[`TextArea should render with invalid styles when passed the invalid prop 1`] = `
.circuit-1 {
  display: block;
  font-size: 0.875rem;
  line-height: 1.25rem;
}

.circuit-2 {
  display: inline-block;
  margin-bottom: 4px;
}

.circuit-4 {
  position: relative;
}

.circuit-5 {
  font-size: 1rem;
  line-height: 1.5rem;
  -webkit-appearance: none;
  background-color: #FFF;
  border: none;
  outline: 0;
  border-radius: 8px;
  padding: 12px 16px;
  -webkit-transition: box-shadow 120ms ease-in-out,padding 120ms ease-in-out;
  transition: box-shadow 120ms ease-in-out,padding 120ms ease-in-out;
  width: 100%;
  margin: 0;
<<<<<<< HEAD
  box-shadow: 0 0 0 1px #D23F47;
  vertical-align: top;
=======
  box-shadow: 0 0 0 1px #DE331D;
>>>>>>> a857167d
  overflow: auto;
  resize: vertical;
}

.circuit-5::-webkit-input-placeholder {
  color: #999;
  -webkit-transition: color 120ms ease-in-out;
  transition: color 120ms ease-in-out;
}

.circuit-5::-moz-placeholder {
  color: #999;
  -webkit-transition: color 120ms ease-in-out;
  transition: color 120ms ease-in-out;
}

.circuit-5:-ms-input-placeholder {
  color: #999;
  -webkit-transition: color 120ms ease-in-out;
  transition: color 120ms ease-in-out;
}

.circuit-5::placeholder {
  color: #999;
  -webkit-transition: color 120ms ease-in-out;
  transition: color 120ms ease-in-out;
}

<<<<<<< HEAD
.circuit-5:not(:focus)::-webkit-input-placeholder {
  color: #D23F47;
  opacity: 0.5;
}

.circuit-5:not(:focus)::-moz-placeholder {
  color: #D23F47;
  opacity: 0.5;
}

.circuit-5:not(:focus):-ms-input-placeholder {
  color: #D23F47;
  opacity: 0.5;
}

.circuit-5:not(:focus)::placeholder {
  color: #D23F47;
=======
.circuit-3:not(:focus)::-webkit-input-placeholder {
  color: #DE331D;
  opacity: 0.5;
}

.circuit-3:not(:focus)::-moz-placeholder {
  color: #DE331D;
  opacity: 0.5;
}

.circuit-3:not(:focus):-ms-input-placeholder {
  color: #DE331D;
  opacity: 0.5;
}

.circuit-3:not(:focus)::placeholder {
  color: #DE331D;
>>>>>>> a857167d
  opacity: 0.5;
}

.circuit-5:hover {
  box-shadow: 0 0 0 1px #B22426;
}

<<<<<<< HEAD
.circuit-5:focus {
  box-shadow: 0 0 0 2px #D23F47;
}

.circuit-5:active {
  box-shadow: 0 0 0 1px #D23F47;
=======
.circuit-3:focus {
  box-shadow: 0 0 0 2px #DE331D;
}

.circuit-3:active {
  box-shadow: 0 0 0 1px #DE331D;
>>>>>>> a857167d
}

<div
  class="circuit-0"
>
  <label
    class="circuit-1"
    for="input_23"
  >
    <span
      class="circuit-2 circuit-3"
    >
      Textarea
    </span>
  </label>
  <div
    class="circuit-4"
  >
    <textarea
      aria-describedby="validation-hint_24"
      aria-invalid="true"
      class="circuit-5"
      id="input_23"
    />
  </div>
  <span
    aria-live="polite"
    role="status"
  />
</div>
`;

exports[`TextArea should render with readonly styles when passed the readonly prop 1`] = `
.circuit-1 {
  display: block;
  font-size: 0.875rem;
  line-height: 1.25rem;
}

.circuit-2 {
  display: inline-block;
  margin-bottom: 4px;
}

.circuit-4 {
  position: relative;
}

.circuit-5 {
  font-size: 1rem;
  line-height: 1.5rem;
  -webkit-appearance: none;
  background-color: #FFF;
  border: none;
  outline: 0;
  border-radius: 8px;
  padding: 12px 16px;
  -webkit-transition: box-shadow 120ms ease-in-out,padding 120ms ease-in-out;
  transition: box-shadow 120ms ease-in-out,padding 120ms ease-in-out;
  width: 100%;
  margin: 0;
  background-color: #F5F5F5;
  box-shadow: 0 0 0 1px #999;
  vertical-align: top;
  overflow: auto;
  resize: vertical;
}

.circuit-5::-webkit-input-placeholder {
  color: #999;
  -webkit-transition: color 120ms ease-in-out;
  transition: color 120ms ease-in-out;
}

.circuit-5::-moz-placeholder {
  color: #999;
  -webkit-transition: color 120ms ease-in-out;
  transition: color 120ms ease-in-out;
}

.circuit-5:-ms-input-placeholder {
  color: #999;
  -webkit-transition: color 120ms ease-in-out;
  transition: color 120ms ease-in-out;
}

.circuit-5::placeholder {
  color: #999;
  -webkit-transition: color 120ms ease-in-out;
  transition: color 120ms ease-in-out;
}

.circuit-5:hover {
  box-shadow: 0 0 0 1px #666;
}

.circuit-5:focus {
  box-shadow: 0 0 0 2px #3063E9;
}

.circuit-5:active {
  box-shadow: 0 0 0 1px #3063E9;
}

<div
  class="circuit-0"
>
  <label
    class="circuit-1"
    for="input_31"
  >
    <span
      class="circuit-2 circuit-3"
    >
      Textarea
    </span>
  </label>
  <div
    class="circuit-4"
  >
    <textarea
      aria-describedby="validation-hint_32"
      class="circuit-5"
      id="input_31"
      readonly=""
    />
  </div>
  <span
    aria-live="polite"
    role="status"
  />
</div>
`;

exports[`TextArea should render with valid styles when passed the showValid prop 1`] = `
.circuit-1 {
  display: block;
  font-size: 0.875rem;
  line-height: 1.25rem;
}

.circuit-2 {
  display: inline-block;
  margin-bottom: 4px;
}

.circuit-4 {
  position: relative;
}

.circuit-5 {
  font-size: 1rem;
  line-height: 1.5rem;
  -webkit-appearance: none;
  background-color: #FFF;
  border: none;
  outline: 0;
  border-radius: 8px;
  padding: 12px 16px;
  -webkit-transition: box-shadow 120ms ease-in-out,padding 120ms ease-in-out;
  transition: box-shadow 120ms ease-in-out,padding 120ms ease-in-out;
  width: 100%;
  margin: 0;
  box-shadow: 0 0 0 1px #999;
  vertical-align: top;
  overflow: auto;
  resize: vertical;
}

.circuit-5::-webkit-input-placeholder {
  color: #999;
  -webkit-transition: color 120ms ease-in-out;
  transition: color 120ms ease-in-out;
}

.circuit-5::-moz-placeholder {
  color: #999;
  -webkit-transition: color 120ms ease-in-out;
  transition: color 120ms ease-in-out;
}

.circuit-5:-ms-input-placeholder {
  color: #999;
  -webkit-transition: color 120ms ease-in-out;
  transition: color 120ms ease-in-out;
}

.circuit-5::placeholder {
  color: #999;
  -webkit-transition: color 120ms ease-in-out;
  transition: color 120ms ease-in-out;
}

.circuit-5:hover {
  box-shadow: 0 0 0 1px #666;
}

.circuit-5:focus {
  box-shadow: 0 0 0 2px #3063E9;
}

.circuit-5:active {
  box-shadow: 0 0 0 1px #3063E9;
}

<div
  class="circuit-0"
>
  <label
    class="circuit-1"
    for="input_27"
  >
    <span
      class="circuit-2 circuit-3"
    >
      Textarea
    </span>
  </label>
  <div
    class="circuit-4"
  >
    <textarea
      aria-describedby="validation-hint_28"
      class="circuit-5"
      id="input_27"
    />
  </div>
  <span
    aria-live="polite"
    role="status"
  />
</div>
`;

exports[`TextArea should render with warning styles when passed the hasWarning prop 1`] = `
.circuit-1 {
  display: block;
  font-size: 0.875rem;
  line-height: 1.25rem;
}

.circuit-2 {
  display: inline-block;
  margin-bottom: 4px;
}

.circuit-4 {
  position: relative;
}

.circuit-5 {
  font-size: 1rem;
  line-height: 1.5rem;
  -webkit-appearance: none;
  background-color: #FFF;
  border: none;
  outline: 0;
  border-radius: 8px;
  padding: 12px 16px;
  -webkit-transition: box-shadow 120ms ease-in-out,padding 120ms ease-in-out;
  transition: box-shadow 120ms ease-in-out,padding 120ms ease-in-out;
  width: 100%;
  margin: 0;
<<<<<<< HEAD
  box-shadow: 0 0 0 1px #F5C625;
  vertical-align: top;
=======
  box-shadow: 0 0 0 1px #F5A720;
>>>>>>> a857167d
  overflow: auto;
  resize: vertical;
}

.circuit-5::-webkit-input-placeholder {
  color: #999;
  -webkit-transition: color 120ms ease-in-out;
  transition: color 120ms ease-in-out;
}

.circuit-5::-moz-placeholder {
  color: #999;
  -webkit-transition: color 120ms ease-in-out;
  transition: color 120ms ease-in-out;
}

.circuit-5:-ms-input-placeholder {
  color: #999;
  -webkit-transition: color 120ms ease-in-out;
  transition: color 120ms ease-in-out;
}

.circuit-5::placeholder {
  color: #999;
  -webkit-transition: color 120ms ease-in-out;
  transition: color 120ms ease-in-out;
}

<<<<<<< HEAD
.circuit-5:not(:focus)::-webkit-input-placeholder {
  color: #F5C625;
}

.circuit-5:not(:focus)::-moz-placeholder {
  color: #F5C625;
}

.circuit-5:not(:focus):-ms-input-placeholder {
  color: #F5C625;
}

.circuit-5:not(:focus)::placeholder {
  color: #F5C625;
=======
.circuit-3:not(:focus)::-webkit-input-placeholder {
  color: #F5A720;
}

.circuit-3:not(:focus)::-moz-placeholder {
  color: #F5A720;
}

.circuit-3:not(:focus):-ms-input-placeholder {
  color: #F5A720;
}

.circuit-3:not(:focus)::placeholder {
  color: #F5A720;
>>>>>>> a857167d
}

.circuit-5:hover {
  box-shadow: 0 0 0 1px #AD7A14;
}

<<<<<<< HEAD
.circuit-5:focus {
  box-shadow: 0 0 0 2px #F5C625;
}

.circuit-5:active {
  box-shadow: 0 0 0 1px #F5C625;
=======
.circuit-3:focus {
  box-shadow: 0 0 0 2px #F5A720;
}

.circuit-3:active {
  box-shadow: 0 0 0 1px #F5A720;
>>>>>>> a857167d
}

<div
  class="circuit-0"
>
  <label
    class="circuit-1"
    for="input_19"
  >
    <span
      class="circuit-2 circuit-3"
    >
      Textarea
    </span>
  </label>
  <div
    class="circuit-4"
  >
    <textarea
      aria-describedby="validation-hint_20"
      class="circuit-5"
      id="input_19"
    />
  </div>
  <span
    aria-live="polite"
    role="status"
  />
</div>
`;

exports[`TextArea should render without rows props when passed if rows is auto 1`] = `
.circuit-1 {
  display: block;
  font-size: 0.875rem;
  line-height: 1.25rem;
}

.circuit-2 {
  display: inline-block;
  margin-bottom: 4px;
}

.circuit-4 {
  position: relative;
}

.circuit-5 {
  font-size: 1rem;
  line-height: 1.5rem;
  -webkit-appearance: none;
  background-color: #FFF;
  border: none;
  outline: 0;
  border-radius: 8px;
  padding: 12px 16px;
  -webkit-transition: box-shadow 120ms ease-in-out,padding 120ms ease-in-out;
  transition: box-shadow 120ms ease-in-out,padding 120ms ease-in-out;
  width: 100%;
  margin: 0;
  box-shadow: 0 0 0 1px #999;
  vertical-align: top;
  overflow: auto;
  resize: vertical;
}

.circuit-5::-webkit-input-placeholder {
  color: #999;
  -webkit-transition: color 120ms ease-in-out;
  transition: color 120ms ease-in-out;
}

.circuit-5::-moz-placeholder {
  color: #999;
  -webkit-transition: color 120ms ease-in-out;
  transition: color 120ms ease-in-out;
}

.circuit-5:-ms-input-placeholder {
  color: #999;
  -webkit-transition: color 120ms ease-in-out;
  transition: color 120ms ease-in-out;
}

.circuit-5::placeholder {
  color: #999;
  -webkit-transition: color 120ms ease-in-out;
  transition: color 120ms ease-in-out;
}

.circuit-5:hover {
  box-shadow: 0 0 0 1px #666;
}

.circuit-5:focus {
  box-shadow: 0 0 0 2px #3063E9;
}

.circuit-5:active {
  box-shadow: 0 0 0 1px #3063E9;
}

<div
  class="circuit-0"
>
  <label
    class="circuit-1"
    for="input_51"
  >
    <span
      class="circuit-2 circuit-3"
    >
      Textarea
    </span>
  </label>
  <div
    class="circuit-4"
  >
    <textarea
      aria-describedby="validation-hint_52"
      class="circuit-5"
      id="input_51"
      style="resize: none; overflow-y: hidden; height: auto;"
    />
  </div>
  <span
    aria-live="polite"
    role="status"
  />
</div>
`;<|MERGE_RESOLUTION|>--- conflicted
+++ resolved
@@ -969,12 +969,8 @@
   transition: box-shadow 120ms ease-in-out,padding 120ms ease-in-out;
   width: 100%;
   margin: 0;
-<<<<<<< HEAD
-  box-shadow: 0 0 0 1px #D23F47;
+  box-shadow: 0 0 0 1px #DE331D;
   vertical-align: top;
-=======
-  box-shadow: 0 0 0 1px #DE331D;
->>>>>>> a857167d
   overflow: auto;
   resize: vertical;
 }
@@ -1003,43 +999,23 @@
   transition: color 120ms ease-in-out;
 }
 
-<<<<<<< HEAD
 .circuit-5:not(:focus)::-webkit-input-placeholder {
-  color: #D23F47;
-  opacity: 0.5;
-}
-
-.circuit-5:not(:focus)::-moz-placeholder {
-  color: #D23F47;
-  opacity: 0.5;
-}
-
-.circuit-5:not(:focus):-ms-input-placeholder {
-  color: #D23F47;
-  opacity: 0.5;
-}
-
-.circuit-5:not(:focus)::placeholder {
-  color: #D23F47;
-=======
-.circuit-3:not(:focus)::-webkit-input-placeholder {
   color: #DE331D;
   opacity: 0.5;
 }
 
-.circuit-3:not(:focus)::-moz-placeholder {
+.circuit-5:not(:focus)::-moz-placeholder {
   color: #DE331D;
   opacity: 0.5;
 }
 
-.circuit-3:not(:focus):-ms-input-placeholder {
+.circuit-5:not(:focus):-ms-input-placeholder {
   color: #DE331D;
   opacity: 0.5;
 }
 
-.circuit-3:not(:focus)::placeholder {
+.circuit-5:not(:focus)::placeholder {
   color: #DE331D;
->>>>>>> a857167d
   opacity: 0.5;
 }
 
@@ -1047,21 +1023,12 @@
   box-shadow: 0 0 0 1px #B22426;
 }
 
-<<<<<<< HEAD
 .circuit-5:focus {
-  box-shadow: 0 0 0 2px #D23F47;
+  box-shadow: 0 0 0 2px #DE331D;
 }
 
 .circuit-5:active {
-  box-shadow: 0 0 0 1px #D23F47;
-=======
-.circuit-3:focus {
-  box-shadow: 0 0 0 2px #DE331D;
-}
-
-.circuit-3:active {
   box-shadow: 0 0 0 1px #DE331D;
->>>>>>> a857167d
 }
 
 <div
@@ -1325,12 +1292,8 @@
   transition: box-shadow 120ms ease-in-out,padding 120ms ease-in-out;
   width: 100%;
   margin: 0;
-<<<<<<< HEAD
-  box-shadow: 0 0 0 1px #F5C625;
+  box-shadow: 0 0 0 1px #F5A720;
   vertical-align: top;
-=======
-  box-shadow: 0 0 0 1px #F5A720;
->>>>>>> a857167d
   overflow: auto;
   resize: vertical;
 }
@@ -1359,58 +1322,32 @@
   transition: color 120ms ease-in-out;
 }
 
-<<<<<<< HEAD
 .circuit-5:not(:focus)::-webkit-input-placeholder {
-  color: #F5C625;
+  color: #F5A720;
 }
 
 .circuit-5:not(:focus)::-moz-placeholder {
-  color: #F5C625;
+  color: #F5A720;
 }
 
 .circuit-5:not(:focus):-ms-input-placeholder {
-  color: #F5C625;
+  color: #F5A720;
 }
 
 .circuit-5:not(:focus)::placeholder {
-  color: #F5C625;
-=======
-.circuit-3:not(:focus)::-webkit-input-placeholder {
   color: #F5A720;
-}
-
-.circuit-3:not(:focus)::-moz-placeholder {
-  color: #F5A720;
-}
-
-.circuit-3:not(:focus):-ms-input-placeholder {
-  color: #F5A720;
-}
-
-.circuit-3:not(:focus)::placeholder {
-  color: #F5A720;
->>>>>>> a857167d
 }
 
 .circuit-5:hover {
   box-shadow: 0 0 0 1px #AD7A14;
 }
 
-<<<<<<< HEAD
 .circuit-5:focus {
-  box-shadow: 0 0 0 2px #F5C625;
+  box-shadow: 0 0 0 2px #F5A720;
 }
 
 .circuit-5:active {
-  box-shadow: 0 0 0 1px #F5C625;
-=======
-.circuit-3:focus {
-  box-shadow: 0 0 0 2px #F5A720;
-}
-
-.circuit-3:active {
   box-shadow: 0 0 0 1px #F5A720;
->>>>>>> a857167d
 }
 
 <div
