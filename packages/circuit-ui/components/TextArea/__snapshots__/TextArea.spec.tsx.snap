// Vitest Snapshot v1, https://vitest.dev/guide/snapshot.html

<<<<<<< HEAD
exports[`TextArea > should prioritize disabled over error styles 1`] = `
=======
exports[`TextArea should prioritize disabled over error styles 1`] = `
.circuit-0[disabled],
>>>>>>> 503d6e56
.circuit-0.cui-field-disabled {
  pointer-events: none;
}

.circuit-1 {
  display: block;
  font-size: 0.875rem;
  line-height: 1.25rem;
}

.circuit-2 {
  display: inline-block;
  margin-bottom: 4px;
}

[disabled] .circuit-2,
.cui-field-disabled .circuit-2 {
  color: var(--cui-fg-normal-disabled);
}

.circuit-3 {
  position: relative;
}

.circuit-4 {
  font-size: 1rem;
  line-height: 1.5rem;
  -webkit-appearance: none;
  background-color: var(--cui-bg-normal);
  border: none;
  outline: 0;
  border-radius: 8px;
  padding: 12px 16px;
  -webkit-transition: box-shadow 120ms ease-in-out,padding 120ms ease-in-out;
  transition: box-shadow 120ms ease-in-out,padding 120ms ease-in-out;
  width: 100%;
  margin: 0;
  box-shadow: 0 0 0 1px var(--cui-border-normal-disabled);
  vertical-align: top;
  overflow: auto;
  resize: vertical;
}

.circuit-4::-webkit-input-placeholder {
  color: var(--cui-fg-placeholder);
  -webkit-transition: color 120ms ease-in-out;
  transition: color 120ms ease-in-out;
}

.circuit-4::-moz-placeholder {
  color: var(--cui-fg-placeholder);
  -webkit-transition: color 120ms ease-in-out;
  transition: color 120ms ease-in-out;
}

.circuit-4:-ms-input-placeholder {
  color: var(--cui-fg-placeholder);
  -webkit-transition: color 120ms ease-in-out;
  transition: color 120ms ease-in-out;
}

.circuit-4::placeholder {
  color: var(--cui-fg-placeholder);
  -webkit-transition: color 120ms ease-in-out;
  transition: color 120ms ease-in-out;
}

.circuit-4:disabled,
.circuit-4[disabled] {
  background-color: var(--cui-bg-normal-disabled);
}

<div
  class=" cui-field-disabled circuit-0"
>
  <label
    class="circuit-1"
    for=":ri:"
  >
    <span
      class="circuit-2"
    >
      Textarea
    </span>
  </label>
  <div
    class="circuit-3"
  >
    <textarea
      aria-describedby=":rj:"
      aria-invalid="true"
      class="circuit-4"
      disabled=""
      id=":ri:"
    />
  </div>
  <span
    aria-live="polite"
    role="status"
  />
</div>
`;

<<<<<<< HEAD
exports[`TextArea > should prioritize disabled over warning styles 1`] = `
=======
exports[`TextArea should prioritize disabled over warning styles 1`] = `
.circuit-0[disabled],
>>>>>>> 503d6e56
.circuit-0.cui-field-disabled {
  pointer-events: none;
}

.circuit-1 {
  display: block;
  font-size: 0.875rem;
  line-height: 1.25rem;
}

.circuit-2 {
  display: inline-block;
  margin-bottom: 4px;
}

[disabled] .circuit-2,
.cui-field-disabled .circuit-2 {
  color: var(--cui-fg-normal-disabled);
}

.circuit-3 {
  position: relative;
}

.circuit-4 {
  font-size: 1rem;
  line-height: 1.5rem;
  -webkit-appearance: none;
  background-color: var(--cui-bg-normal);
  border: none;
  outline: 0;
  border-radius: 8px;
  padding: 12px 16px;
  -webkit-transition: box-shadow 120ms ease-in-out,padding 120ms ease-in-out;
  transition: box-shadow 120ms ease-in-out,padding 120ms ease-in-out;
  width: 100%;
  margin: 0;
  box-shadow: 0 0 0 1px var(--cui-border-normal-disabled);
  vertical-align: top;
  overflow: auto;
  resize: vertical;
}

.circuit-4::-webkit-input-placeholder {
  color: var(--cui-fg-placeholder);
  -webkit-transition: color 120ms ease-in-out;
  transition: color 120ms ease-in-out;
}

.circuit-4::-moz-placeholder {
  color: var(--cui-fg-placeholder);
  -webkit-transition: color 120ms ease-in-out;
  transition: color 120ms ease-in-out;
}

.circuit-4:-ms-input-placeholder {
  color: var(--cui-fg-placeholder);
  -webkit-transition: color 120ms ease-in-out;
  transition: color 120ms ease-in-out;
}

.circuit-4::placeholder {
  color: var(--cui-fg-placeholder);
  -webkit-transition: color 120ms ease-in-out;
  transition: color 120ms ease-in-out;
}

.circuit-4:disabled,
.circuit-4[disabled] {
  background-color: var(--cui-bg-normal-disabled);
}

<div
  class=" cui-field-disabled circuit-0"
>
  <label
    class="circuit-1"
    for=":rk:"
  >
    <span
      class="circuit-2"
    >
      Textarea
    </span>
  </label>
  <div
    class="circuit-3"
  >
    <textarea
      aria-describedby=":rl:"
      class="circuit-4"
      disabled=""
      id=":rk:"
    />
  </div>
  <span
    aria-live="polite"
    role="status"
  />
</div>
`;

<<<<<<< HEAD
exports[`TextArea > should render minRows props as rows when passed if rows is auto 1`] = `
=======
exports[`TextArea should render minRows props as rows when passed if rows is auto 1`] = `
.circuit-0[disabled],
>>>>>>> 503d6e56
.circuit-0.cui-field-disabled {
  pointer-events: none;
}

.circuit-1 {
  display: block;
  font-size: 0.875rem;
  line-height: 1.25rem;
}

.circuit-2 {
  display: inline-block;
  margin-bottom: 4px;
}

[disabled] .circuit-2,
.cui-field-disabled .circuit-2 {
  color: var(--cui-fg-normal-disabled);
}

.circuit-3 {
  position: relative;
}

.circuit-4 {
  font-size: 1rem;
  line-height: 1.5rem;
  -webkit-appearance: none;
  background-color: var(--cui-bg-normal);
  border: none;
  outline: 0;
  border-radius: 8px;
  padding: 12px 16px;
  -webkit-transition: box-shadow 120ms ease-in-out,padding 120ms ease-in-out;
  transition: box-shadow 120ms ease-in-out,padding 120ms ease-in-out;
  width: 100%;
  margin: 0;
  box-shadow: 0 0 0 1px var(--cui-border-normal);
  vertical-align: top;
  overflow: auto;
  resize: vertical;
}

.circuit-4::-webkit-input-placeholder {
  color: var(--cui-fg-placeholder);
  -webkit-transition: color 120ms ease-in-out;
  transition: color 120ms ease-in-out;
}

.circuit-4::-moz-placeholder {
  color: var(--cui-fg-placeholder);
  -webkit-transition: color 120ms ease-in-out;
  transition: color 120ms ease-in-out;
}

.circuit-4:-ms-input-placeholder {
  color: var(--cui-fg-placeholder);
  -webkit-transition: color 120ms ease-in-out;
  transition: color 120ms ease-in-out;
}

.circuit-4::placeholder {
  color: var(--cui-fg-placeholder);
  -webkit-transition: color 120ms ease-in-out;
  transition: color 120ms ease-in-out;
}

.circuit-4:disabled,
.circuit-4[disabled] {
  background-color: var(--cui-bg-normal-disabled);
}

.circuit-4:hover {
  box-shadow: 0 0 0 1px var(--cui-border-normal-hovered);
}

.circuit-4:focus {
  box-shadow: 0 0 0 2px var(--cui-border-accent);
}

.circuit-4:active {
  box-shadow: 0 0 0 1px var(--cui-border-accent);
}

<div
  class=" circuit-0"
>
  <label
    class="circuit-1"
    for=":rq:"
  >
    <span
      class="circuit-2"
    >
      Textarea
    </span>
  </label>
  <div
    class="circuit-3"
  >
    <textarea
      aria-describedby=":rr:"
      class="circuit-4"
      id=":rq:"
      rows="3"
      style="resize: none; overflow-y: hidden; height: auto;"
    />
  </div>
  <span
    aria-live="polite"
    role="status"
  />
</div>
`;

<<<<<<< HEAD
exports[`TextArea > should render rows props when passed 1`] = `
=======
exports[`TextArea should render rows props when passed 1`] = `
.circuit-0[disabled],
>>>>>>> 503d6e56
.circuit-0.cui-field-disabled {
  pointer-events: none;
}

.circuit-1 {
  display: block;
  font-size: 0.875rem;
  line-height: 1.25rem;
}

.circuit-2 {
  display: inline-block;
  margin-bottom: 4px;
}

[disabled] .circuit-2,
.cui-field-disabled .circuit-2 {
  color: var(--cui-fg-normal-disabled);
}

.circuit-3 {
  position: relative;
}

.circuit-4 {
  font-size: 1rem;
  line-height: 1.5rem;
  -webkit-appearance: none;
  background-color: var(--cui-bg-normal);
  border: none;
  outline: 0;
  border-radius: 8px;
  padding: 12px 16px;
  -webkit-transition: box-shadow 120ms ease-in-out,padding 120ms ease-in-out;
  transition: box-shadow 120ms ease-in-out,padding 120ms ease-in-out;
  width: 100%;
  margin: 0;
  box-shadow: 0 0 0 1px var(--cui-border-normal);
  vertical-align: top;
  overflow: auto;
  resize: vertical;
}

.circuit-4::-webkit-input-placeholder {
  color: var(--cui-fg-placeholder);
  -webkit-transition: color 120ms ease-in-out;
  transition: color 120ms ease-in-out;
}

.circuit-4::-moz-placeholder {
  color: var(--cui-fg-placeholder);
  -webkit-transition: color 120ms ease-in-out;
  transition: color 120ms ease-in-out;
}

.circuit-4:-ms-input-placeholder {
  color: var(--cui-fg-placeholder);
  -webkit-transition: color 120ms ease-in-out;
  transition: color 120ms ease-in-out;
}

.circuit-4::placeholder {
  color: var(--cui-fg-placeholder);
  -webkit-transition: color 120ms ease-in-out;
  transition: color 120ms ease-in-out;
}

.circuit-4:disabled,
.circuit-4[disabled] {
  background-color: var(--cui-bg-normal-disabled);
}

.circuit-4:hover {
  box-shadow: 0 0 0 1px var(--cui-border-normal-hovered);
}

.circuit-4:focus {
  box-shadow: 0 0 0 2px var(--cui-border-accent);
}

.circuit-4:active {
  box-shadow: 0 0 0 1px var(--cui-border-accent);
}

<div
  class=" circuit-0"
>
  <label
    class="circuit-1"
    for=":rm:"
  >
    <span
      class="circuit-2"
    >
      Textarea
    </span>
  </label>
  <div
    class="circuit-3"
  >
    <textarea
      aria-describedby=":rn:"
      class="circuit-4"
      id=":rm:"
      rows="3"
    />
  </div>
  <span
    aria-live="polite"
    role="status"
  />
</div>
`;

<<<<<<< HEAD
exports[`TextArea > should render with a Tooltip when passed the validationHint prop 1`] = `
=======
exports[`TextArea should render with a Tooltip when passed the validationHint prop 1`] = `
.circuit-0[disabled],
>>>>>>> 503d6e56
.circuit-0.cui-field-disabled {
  pointer-events: none;
}

.circuit-1 {
  display: block;
  font-size: 0.875rem;
  line-height: 1.25rem;
}

.circuit-2 {
  display: inline-block;
  margin-bottom: 4px;
}

[disabled] .circuit-2,
.cui-field-disabled .circuit-2 {
  color: var(--cui-fg-normal-disabled);
}

.circuit-3 {
  position: relative;
}

.circuit-4 {
  font-size: 1rem;
  line-height: 1.5rem;
  -webkit-appearance: none;
  background-color: var(--cui-bg-normal);
  border: none;
  outline: 0;
  border-radius: 8px;
  padding: 12px 16px;
  -webkit-transition: box-shadow 120ms ease-in-out,padding 120ms ease-in-out;
  transition: box-shadow 120ms ease-in-out,padding 120ms ease-in-out;
  width: 100%;
  margin: 0;
  box-shadow: 0 0 0 1px var(--cui-border-normal);
  vertical-align: top;
  overflow: auto;
  resize: vertical;
}

.circuit-4::-webkit-input-placeholder {
  color: var(--cui-fg-placeholder);
  -webkit-transition: color 120ms ease-in-out;
  transition: color 120ms ease-in-out;
}

.circuit-4::-moz-placeholder {
  color: var(--cui-fg-placeholder);
  -webkit-transition: color 120ms ease-in-out;
  transition: color 120ms ease-in-out;
}

.circuit-4:-ms-input-placeholder {
  color: var(--cui-fg-placeholder);
  -webkit-transition: color 120ms ease-in-out;
  transition: color 120ms ease-in-out;
}

.circuit-4::placeholder {
  color: var(--cui-fg-placeholder);
  -webkit-transition: color 120ms ease-in-out;
  transition: color 120ms ease-in-out;
}

.circuit-4:disabled,
.circuit-4[disabled] {
  background-color: var(--cui-bg-normal-disabled);
}

.circuit-4:hover {
  box-shadow: 0 0 0 1px var(--cui-border-normal-hovered);
}

.circuit-4:focus {
  box-shadow: 0 0 0 2px var(--cui-border-accent);
}

.circuit-4:active {
  box-shadow: 0 0 0 1px var(--cui-border-accent);
}

.circuit-5 {
  font-size: 0.875rem;
  line-height: 1.25rem;
  display: block;
  margin-top: 4px;
  color: var(--cui-fg-subtle);
  -webkit-transition: color 120ms ease-in-out;
  transition: color 120ms ease-in-out;
}

<<<<<<< HEAD
.cui-field-disabled .circuit-5 {
=======
[disabled] .circuit-6,
.cui-field-disabled .circuit-6 {
>>>>>>> 503d6e56
  color: var(--cui-fg-subtle-disabled);
}

<div
  class=" circuit-0"
>
  <label
    class="circuit-1"
    for=":r6:"
  >
    <span
      class="circuit-2"
    >
      Textarea
    </span>
  </label>
  <div
    class="circuit-3"
  >
    <textarea
      aria-describedby=":r7:"
      class="circuit-4"
      id=":r6:"
    />
  </div>
  <span
    class="circuit-5"
    id=":r7:"
  >
    Validation hint
  </span>
  <span
    aria-live="polite"
    role="status"
  />
</div>
`;

<<<<<<< HEAD
exports[`TextArea > should render with a prefix when passed the prefix prop 1`] = `
=======
exports[`TextArea should render with a prefix when passed the prefix prop 1`] = `
.circuit-0[disabled],
>>>>>>> 503d6e56
.circuit-0.cui-field-disabled {
  pointer-events: none;
}

.circuit-1 {
  display: block;
  font-size: 0.875rem;
  line-height: 1.25rem;
}

.circuit-2 {
  display: inline-block;
  margin-bottom: 4px;
}

[disabled] .circuit-2,
.cui-field-disabled .circuit-2 {
  color: var(--cui-fg-normal-disabled);
}

.circuit-3 {
  position: relative;
}

.circuit-4 {
  position: absolute;
  pointer-events: none;
  color: var(--cui-fg-subtle);
  padding: 12px 16px;
  height: 48px;
  width: 48px;
}

.circuit-5 {
  font-size: 1rem;
  line-height: 1.5rem;
  -webkit-appearance: none;
  background-color: var(--cui-bg-normal);
  border: none;
  outline: 0;
  border-radius: 8px;
  padding: 12px 16px;
  -webkit-transition: box-shadow 120ms ease-in-out,padding 120ms ease-in-out;
  transition: box-shadow 120ms ease-in-out,padding 120ms ease-in-out;
  width: 100%;
  margin: 0;
  padding-left: 48px;
  box-shadow: 0 0 0 1px var(--cui-border-normal);
  vertical-align: top;
  overflow: auto;
  resize: vertical;
}

.circuit-5::-webkit-input-placeholder {
  color: var(--cui-fg-placeholder);
  -webkit-transition: color 120ms ease-in-out;
  transition: color 120ms ease-in-out;
}

.circuit-5::-moz-placeholder {
  color: var(--cui-fg-placeholder);
  -webkit-transition: color 120ms ease-in-out;
  transition: color 120ms ease-in-out;
}

.circuit-5:-ms-input-placeholder {
  color: var(--cui-fg-placeholder);
  -webkit-transition: color 120ms ease-in-out;
  transition: color 120ms ease-in-out;
}

.circuit-5::placeholder {
  color: var(--cui-fg-placeholder);
  -webkit-transition: color 120ms ease-in-out;
  transition: color 120ms ease-in-out;
}

.circuit-5:disabled,
.circuit-5[disabled] {
  background-color: var(--cui-bg-normal-disabled);
}

.circuit-5:hover {
  box-shadow: 0 0 0 1px var(--cui-border-normal-hovered);
}

.circuit-5:focus {
  box-shadow: 0 0 0 2px var(--cui-border-accent);
}

.circuit-5:active {
  box-shadow: 0 0 0 1px var(--cui-border-accent);
}

<div
  class=" circuit-0"
>
  <label
    class="circuit-1"
    for=":r2:"
  >
    <span
      class="circuit-2"
    >
      Textarea
    </span>
  </label>
  <div
    class="circuit-3"
  >
    <div
      class="circuit-4"
      style="width: 24px; height: 24px;"
    />
    <textarea
      aria-describedby=":r3:"
      class="circuit-5"
      id=":r2:"
    />
  </div>
  <span
    aria-live="polite"
    role="status"
  />
</div>
`;

<<<<<<< HEAD
exports[`TextArea > should render with a suffix when passed the suffix prop 1`] = `
=======
exports[`TextArea should render with a suffix when passed the suffix prop 1`] = `
.circuit-0[disabled],
>>>>>>> 503d6e56
.circuit-0.cui-field-disabled {
  pointer-events: none;
}

.circuit-1 {
  display: block;
  font-size: 0.875rem;
  line-height: 1.25rem;
}

.circuit-2 {
  display: inline-block;
  margin-bottom: 4px;
}

[disabled] .circuit-2,
.cui-field-disabled .circuit-2 {
  color: var(--cui-fg-normal-disabled);
}

.circuit-3 {
  position: relative;
}

.circuit-4 {
  font-size: 1rem;
  line-height: 1.5rem;
  -webkit-appearance: none;
  background-color: var(--cui-bg-normal);
  border: none;
  outline: 0;
  border-radius: 8px;
  padding: 12px 16px;
  -webkit-transition: box-shadow 120ms ease-in-out,padding 120ms ease-in-out;
  transition: box-shadow 120ms ease-in-out,padding 120ms ease-in-out;
  width: 100%;
  margin: 0;
  padding-right: 48px;
  box-shadow: 0 0 0 1px var(--cui-border-normal);
  vertical-align: top;
  overflow: auto;
  resize: vertical;
}

.circuit-4::-webkit-input-placeholder {
  color: var(--cui-fg-placeholder);
  -webkit-transition: color 120ms ease-in-out;
  transition: color 120ms ease-in-out;
}

.circuit-4::-moz-placeholder {
  color: var(--cui-fg-placeholder);
  -webkit-transition: color 120ms ease-in-out;
  transition: color 120ms ease-in-out;
}

.circuit-4:-ms-input-placeholder {
  color: var(--cui-fg-placeholder);
  -webkit-transition: color 120ms ease-in-out;
  transition: color 120ms ease-in-out;
}

.circuit-4::placeholder {
  color: var(--cui-fg-placeholder);
  -webkit-transition: color 120ms ease-in-out;
  transition: color 120ms ease-in-out;
}

.circuit-4:disabled,
.circuit-4[disabled] {
  background-color: var(--cui-bg-normal-disabled);
}

.circuit-4:hover {
  box-shadow: 0 0 0 1px var(--cui-border-normal-hovered);
}

.circuit-4:focus {
  box-shadow: 0 0 0 2px var(--cui-border-accent);
}

.circuit-4:active {
  box-shadow: 0 0 0 1px var(--cui-border-accent);
}

.circuit-5 {
  position: absolute;
  top: 0;
  right: 0;
  pointer-events: none;
  color: var(--cui-fg-subtle);
  padding: 12px 16px;
  height: 48px;
  width: 48px;
  -webkit-transition: right 120ms ease-in-out;
  transition: right 120ms ease-in-out;
}

<div
  class=" circuit-0"
>
  <label
    class="circuit-1"
    for=":r4:"
  >
    <span
      class="circuit-2"
    >
      Textarea
    </span>
  </label>
  <div
    class="circuit-3"
  >
    <textarea
      aria-describedby=":r5:"
      class="circuit-4"
      id=":r4:"
    />
    <div
      class="circuit-5"
      style="width: 24px; height: 24px;"
    />
  </div>
  <span
    aria-live="polite"
    role="status"
  />
</div>
`;

<<<<<<< HEAD
exports[`TextArea > should render with default styles 1`] = `
=======
exports[`TextArea should render with default styles 1`] = `
.circuit-0[disabled],
>>>>>>> 503d6e56
.circuit-0.cui-field-disabled {
  pointer-events: none;
}

.circuit-1 {
  display: block;
  font-size: 0.875rem;
  line-height: 1.25rem;
}

.circuit-2 {
  display: inline-block;
  margin-bottom: 4px;
}

[disabled] .circuit-2,
.cui-field-disabled .circuit-2 {
  color: var(--cui-fg-normal-disabled);
}

.circuit-3 {
  position: relative;
}

.circuit-4 {
  font-size: 1rem;
  line-height: 1.5rem;
  -webkit-appearance: none;
  background-color: var(--cui-bg-normal);
  border: none;
  outline: 0;
  border-radius: 8px;
  padding: 12px 16px;
  -webkit-transition: box-shadow 120ms ease-in-out,padding 120ms ease-in-out;
  transition: box-shadow 120ms ease-in-out,padding 120ms ease-in-out;
  width: 100%;
  margin: 0;
  box-shadow: 0 0 0 1px var(--cui-border-normal);
  vertical-align: top;
  overflow: auto;
  resize: vertical;
}

.circuit-4::-webkit-input-placeholder {
  color: var(--cui-fg-placeholder);
  -webkit-transition: color 120ms ease-in-out;
  transition: color 120ms ease-in-out;
}

.circuit-4::-moz-placeholder {
  color: var(--cui-fg-placeholder);
  -webkit-transition: color 120ms ease-in-out;
  transition: color 120ms ease-in-out;
}

.circuit-4:-ms-input-placeholder {
  color: var(--cui-fg-placeholder);
  -webkit-transition: color 120ms ease-in-out;
  transition: color 120ms ease-in-out;
}

.circuit-4::placeholder {
  color: var(--cui-fg-placeholder);
  -webkit-transition: color 120ms ease-in-out;
  transition: color 120ms ease-in-out;
}

.circuit-4:disabled,
.circuit-4[disabled] {
  background-color: var(--cui-bg-normal-disabled);
}

.circuit-4:hover {
  box-shadow: 0 0 0 1px var(--cui-border-normal-hovered);
}

.circuit-4:focus {
  box-shadow: 0 0 0 2px var(--cui-border-accent);
}

.circuit-4:active {
  box-shadow: 0 0 0 1px var(--cui-border-accent);
}

<div
  class=" circuit-0"
>
  <label
    class="circuit-1"
    for=":r0:"
  >
    <span
      class="circuit-2"
    >
      Textarea
    </span>
  </label>
  <div
    class="circuit-3"
  >
    <textarea
      aria-describedby=":r1:"
      class="circuit-4"
      id=":r0:"
    />
  </div>
  <span
    aria-live="polite"
    role="status"
  />
</div>
`;

<<<<<<< HEAD
exports[`TextArea > should render with disabled styled when passed the disabled prop 1`] = `
=======
exports[`TextArea should render with disabled styled when passed the disabled prop 1`] = `
.circuit-0[disabled],
>>>>>>> 503d6e56
.circuit-0.cui-field-disabled {
  pointer-events: none;
}

.circuit-1 {
  display: block;
  font-size: 0.875rem;
  line-height: 1.25rem;
}

.circuit-2 {
  display: inline-block;
  margin-bottom: 4px;
}

[disabled] .circuit-2,
.cui-field-disabled .circuit-2 {
  color: var(--cui-fg-normal-disabled);
}

.circuit-3 {
  position: relative;
}

.circuit-4 {
  font-size: 1rem;
  line-height: 1.5rem;
  -webkit-appearance: none;
  background-color: var(--cui-bg-normal);
  border: none;
  outline: 0;
  border-radius: 8px;
  padding: 12px 16px;
  -webkit-transition: box-shadow 120ms ease-in-out,padding 120ms ease-in-out;
  transition: box-shadow 120ms ease-in-out,padding 120ms ease-in-out;
  width: 100%;
  margin: 0;
  box-shadow: 0 0 0 1px var(--cui-border-normal-disabled);
  vertical-align: top;
  overflow: auto;
  resize: vertical;
}

.circuit-4::-webkit-input-placeholder {
  color: var(--cui-fg-placeholder);
  -webkit-transition: color 120ms ease-in-out;
  transition: color 120ms ease-in-out;
}

.circuit-4::-moz-placeholder {
  color: var(--cui-fg-placeholder);
  -webkit-transition: color 120ms ease-in-out;
  transition: color 120ms ease-in-out;
}

.circuit-4:-ms-input-placeholder {
  color: var(--cui-fg-placeholder);
  -webkit-transition: color 120ms ease-in-out;
  transition: color 120ms ease-in-out;
}

.circuit-4::placeholder {
  color: var(--cui-fg-placeholder);
  -webkit-transition: color 120ms ease-in-out;
  transition: color 120ms ease-in-out;
}

.circuit-4:disabled,
.circuit-4[disabled] {
  background-color: var(--cui-bg-normal-disabled);
}

<div
  class=" cui-field-disabled circuit-0"
>
  <label
    class="circuit-1"
    for=":rg:"
  >
    <span
      class="circuit-2"
    >
      Textarea
    </span>
  </label>
  <div
    class="circuit-3"
  >
    <textarea
      aria-describedby=":rh:"
      class="circuit-4"
      disabled=""
      id=":rg:"
    />
  </div>
  <span
    aria-live="polite"
    role="status"
  />
</div>
`;

<<<<<<< HEAD
exports[`TextArea > should render with invalid styles when passed the invalid prop 1`] = `
=======
exports[`TextArea should render with invalid styles when passed the invalid prop 1`] = `
.circuit-0[disabled],
>>>>>>> 503d6e56
.circuit-0.cui-field-disabled {
  pointer-events: none;
}

.circuit-1 {
  display: block;
  font-size: 0.875rem;
  line-height: 1.25rem;
}

.circuit-2 {
  display: inline-block;
  margin-bottom: 4px;
}

[disabled] .circuit-2,
.cui-field-disabled .circuit-2 {
  color: var(--cui-fg-normal-disabled);
}

.circuit-3 {
  position: relative;
}

.circuit-4 {
  font-size: 1rem;
  line-height: 1.5rem;
  -webkit-appearance: none;
  background-color: var(--cui-bg-normal);
  border: none;
  outline: 0;
  border-radius: 8px;
  padding: 12px 16px;
  -webkit-transition: box-shadow 120ms ease-in-out,padding 120ms ease-in-out;
  transition: box-shadow 120ms ease-in-out,padding 120ms ease-in-out;
  width: 100%;
  margin: 0;
  box-shadow: 0 0 0 1px var(--cui-border-danger);
  vertical-align: top;
  overflow: auto;
  resize: vertical;
}

.circuit-4::-webkit-input-placeholder {
  color: var(--cui-fg-placeholder);
  -webkit-transition: color 120ms ease-in-out;
  transition: color 120ms ease-in-out;
}

.circuit-4::-moz-placeholder {
  color: var(--cui-fg-placeholder);
  -webkit-transition: color 120ms ease-in-out;
  transition: color 120ms ease-in-out;
}

.circuit-4:-ms-input-placeholder {
  color: var(--cui-fg-placeholder);
  -webkit-transition: color 120ms ease-in-out;
  transition: color 120ms ease-in-out;
}

.circuit-4::placeholder {
  color: var(--cui-fg-placeholder);
  -webkit-transition: color 120ms ease-in-out;
  transition: color 120ms ease-in-out;
}

.circuit-4:not(:focus)::-webkit-input-placeholder {
  color: var(--cui-fg-danger);
}

.circuit-4:not(:focus)::-moz-placeholder {
  color: var(--cui-fg-danger);
}

.circuit-4:not(:focus):-ms-input-placeholder {
  color: var(--cui-fg-danger);
}

.circuit-4:not(:focus)::placeholder {
  color: var(--cui-fg-danger);
}

.circuit-4:disabled,
.circuit-4[disabled] {
  background-color: var(--cui-bg-normal-disabled);
}

.circuit-4:hover {
  box-shadow: 0 0 0 1px var(--cui-border-danger-hovered);
}

.circuit-4:focus {
  box-shadow: 0 0 0 2px var(--cui-border-danger);
}

.circuit-4:active {
  box-shadow: 0 0 0 1px var(--cui-border-danger-pressed);
}

<div
  class=" circuit-0"
>
  <label
    class="circuit-1"
    for=":ra:"
  >
    <span
      class="circuit-2"
    >
      Textarea
    </span>
  </label>
  <div
    class="circuit-3"
  >
    <textarea
      aria-describedby=":rb:"
      aria-invalid="true"
      class="circuit-4"
      id=":ra:"
    />
  </div>
  <span
    aria-live="polite"
    role="status"
  />
</div>
`;

<<<<<<< HEAD
exports[`TextArea > should render with readonly styles when passed the readonly prop 1`] = `
=======
exports[`TextArea should render with readonly styles when passed the readonly prop 1`] = `
.circuit-0[disabled],
>>>>>>> 503d6e56
.circuit-0.cui-field-disabled {
  pointer-events: none;
}

.circuit-1 {
  display: block;
  font-size: 0.875rem;
  line-height: 1.25rem;
}

.circuit-2 {
  display: inline-block;
  margin-bottom: 4px;
}

[disabled] .circuit-2,
.cui-field-disabled .circuit-2 {
  color: var(--cui-fg-normal-disabled);
}

.circuit-3 {
  position: relative;
}

.circuit-4 {
  font-size: 1rem;
  line-height: 1.5rem;
  -webkit-appearance: none;
  background-color: var(--cui-bg-normal);
  border: none;
  outline: 0;
  border-radius: 8px;
  padding: 12px 16px;
  -webkit-transition: box-shadow 120ms ease-in-out,padding 120ms ease-in-out;
  transition: box-shadow 120ms ease-in-out,padding 120ms ease-in-out;
  width: 100%;
  margin: 0;
  background-color: var(--cui-bg-subtle-disabled);
  box-shadow: 0 0 0 1px var(--cui-border-normal);
  vertical-align: top;
  overflow: auto;
  resize: vertical;
}

.circuit-4::-webkit-input-placeholder {
  color: var(--cui-fg-placeholder);
  -webkit-transition: color 120ms ease-in-out;
  transition: color 120ms ease-in-out;
}

.circuit-4::-moz-placeholder {
  color: var(--cui-fg-placeholder);
  -webkit-transition: color 120ms ease-in-out;
  transition: color 120ms ease-in-out;
}

.circuit-4:-ms-input-placeholder {
  color: var(--cui-fg-placeholder);
  -webkit-transition: color 120ms ease-in-out;
  transition: color 120ms ease-in-out;
}

.circuit-4::placeholder {
  color: var(--cui-fg-placeholder);
  -webkit-transition: color 120ms ease-in-out;
  transition: color 120ms ease-in-out;
}

.circuit-4:disabled,
.circuit-4[disabled] {
  background-color: var(--cui-bg-normal-disabled);
}

.circuit-4:hover {
  box-shadow: 0 0 0 1px var(--cui-border-normal-hovered);
}

.circuit-4:focus {
  box-shadow: 0 0 0 2px var(--cui-border-accent);
}

.circuit-4:active {
  box-shadow: 0 0 0 1px var(--cui-border-accent);
}

<div
  class=" circuit-0"
>
  <label
    class="circuit-1"
    for=":re:"
  >
    <span
      class="circuit-2"
    >
      Textarea
    </span>
  </label>
  <div
    class="circuit-3"
  >
    <textarea
      aria-describedby=":rf:"
      class="circuit-4"
      id=":re:"
      readonly=""
    />
  </div>
  <span
    aria-live="polite"
    role="status"
  />
</div>
`;

<<<<<<< HEAD
exports[`TextArea > should render with valid styles when passed the showValid prop 1`] = `
=======
exports[`TextArea should render with valid styles when passed the showValid prop 1`] = `
.circuit-0[disabled],
>>>>>>> 503d6e56
.circuit-0.cui-field-disabled {
  pointer-events: none;
}

.circuit-1 {
  display: block;
  font-size: 0.875rem;
  line-height: 1.25rem;
}

.circuit-2 {
  display: inline-block;
  margin-bottom: 4px;
}

[disabled] .circuit-2,
.cui-field-disabled .circuit-2 {
  color: var(--cui-fg-normal-disabled);
}

.circuit-3 {
  position: relative;
}

.circuit-4 {
  font-size: 1rem;
  line-height: 1.5rem;
  -webkit-appearance: none;
  background-color: var(--cui-bg-normal);
  border: none;
  outline: 0;
  border-radius: 8px;
  padding: 12px 16px;
  -webkit-transition: box-shadow 120ms ease-in-out,padding 120ms ease-in-out;
  transition: box-shadow 120ms ease-in-out,padding 120ms ease-in-out;
  width: 100%;
  margin: 0;
  box-shadow: 0 0 0 1px var(--cui-border-normal);
  vertical-align: top;
  overflow: auto;
  resize: vertical;
}

.circuit-4::-webkit-input-placeholder {
  color: var(--cui-fg-placeholder);
  -webkit-transition: color 120ms ease-in-out;
  transition: color 120ms ease-in-out;
}

.circuit-4::-moz-placeholder {
  color: var(--cui-fg-placeholder);
  -webkit-transition: color 120ms ease-in-out;
  transition: color 120ms ease-in-out;
}

.circuit-4:-ms-input-placeholder {
  color: var(--cui-fg-placeholder);
  -webkit-transition: color 120ms ease-in-out;
  transition: color 120ms ease-in-out;
}

.circuit-4::placeholder {
  color: var(--cui-fg-placeholder);
  -webkit-transition: color 120ms ease-in-out;
  transition: color 120ms ease-in-out;
}

.circuit-4:disabled,
.circuit-4[disabled] {
  background-color: var(--cui-bg-normal-disabled);
}

.circuit-4:hover {
  box-shadow: 0 0 0 1px var(--cui-border-normal-hovered);
}

.circuit-4:focus {
  box-shadow: 0 0 0 2px var(--cui-border-accent);
}

.circuit-4:active {
  box-shadow: 0 0 0 1px var(--cui-border-accent);
}

<div
  class=" circuit-0"
>
  <label
    class="circuit-1"
    for=":rc:"
  >
    <span
      class="circuit-2"
    >
      Textarea
    </span>
  </label>
  <div
    class="circuit-3"
  >
    <textarea
      aria-describedby=":rd:"
      class="circuit-4"
      id=":rc:"
    />
  </div>
  <span
    aria-live="polite"
    role="status"
  />
</div>
`;

<<<<<<< HEAD
exports[`TextArea > should render with warning styles when passed the hasWarning prop 1`] = `
=======
exports[`TextArea should render with warning styles when passed the hasWarning prop 1`] = `
.circuit-0[disabled],
>>>>>>> 503d6e56
.circuit-0.cui-field-disabled {
  pointer-events: none;
}

.circuit-1 {
  display: block;
  font-size: 0.875rem;
  line-height: 1.25rem;
}

.circuit-2 {
  display: inline-block;
  margin-bottom: 4px;
}

[disabled] .circuit-2,
.cui-field-disabled .circuit-2 {
  color: var(--cui-fg-normal-disabled);
}

.circuit-3 {
  position: relative;
}

.circuit-4 {
  font-size: 1rem;
  line-height: 1.5rem;
  -webkit-appearance: none;
  background-color: var(--cui-bg-normal);
  border: none;
  outline: 0;
  border-radius: 8px;
  padding: 12px 16px;
  -webkit-transition: box-shadow 120ms ease-in-out,padding 120ms ease-in-out;
  transition: box-shadow 120ms ease-in-out,padding 120ms ease-in-out;
  width: 100%;
  margin: 0;
  box-shadow: 0 0 0 1px var(--cui-border-warning);
  vertical-align: top;
  overflow: auto;
  resize: vertical;
}

.circuit-4::-webkit-input-placeholder {
  color: var(--cui-fg-placeholder);
  -webkit-transition: color 120ms ease-in-out;
  transition: color 120ms ease-in-out;
}

.circuit-4::-moz-placeholder {
  color: var(--cui-fg-placeholder);
  -webkit-transition: color 120ms ease-in-out;
  transition: color 120ms ease-in-out;
}

.circuit-4:-ms-input-placeholder {
  color: var(--cui-fg-placeholder);
  -webkit-transition: color 120ms ease-in-out;
  transition: color 120ms ease-in-out;
}

.circuit-4::placeholder {
  color: var(--cui-fg-placeholder);
  -webkit-transition: color 120ms ease-in-out;
  transition: color 120ms ease-in-out;
}

.circuit-4:not(:focus)::-webkit-input-placeholder {
  color: var(--cui-fg-warning);
}

.circuit-4:not(:focus)::-moz-placeholder {
  color: var(--cui-fg-warning);
}

.circuit-4:not(:focus):-ms-input-placeholder {
  color: var(--cui-fg-warning);
}

.circuit-4:not(:focus)::placeholder {
  color: var(--cui-fg-warning);
}

.circuit-4:disabled,
.circuit-4[disabled] {
  background-color: var(--cui-bg-normal-disabled);
}

.circuit-4:hover {
  box-shadow: 0 0 0 1px var(--cui-border-warning-hovered);
}

.circuit-4:focus {
  box-shadow: 0 0 0 2px var(--cui-border-warning);
}

.circuit-4:active {
  box-shadow: 0 0 0 1px var(--cui-border-warning-pressed);
}

<div
  class=" circuit-0"
>
  <label
    class="circuit-1"
    for=":r8:"
  >
    <span
      class="circuit-2"
    >
      Textarea
    </span>
  </label>
  <div
    class="circuit-3"
  >
    <textarea
      aria-describedby=":r9:"
      class="circuit-4"
      id=":r8:"
    />
  </div>
  <span
    aria-live="polite"
    role="status"
  />
</div>
`;

<<<<<<< HEAD
exports[`TextArea > should render without rows props when passed if rows is auto 1`] = `
=======
exports[`TextArea should render without rows props when passed if rows is auto 1`] = `
.circuit-0[disabled],
>>>>>>> 503d6e56
.circuit-0.cui-field-disabled {
  pointer-events: none;
}

.circuit-1 {
  display: block;
  font-size: 0.875rem;
  line-height: 1.25rem;
}

.circuit-2 {
  display: inline-block;
  margin-bottom: 4px;
}

[disabled] .circuit-2,
.cui-field-disabled .circuit-2 {
  color: var(--cui-fg-normal-disabled);
}

.circuit-3 {
  position: relative;
}

.circuit-4 {
  font-size: 1rem;
  line-height: 1.5rem;
  -webkit-appearance: none;
  background-color: var(--cui-bg-normal);
  border: none;
  outline: 0;
  border-radius: 8px;
  padding: 12px 16px;
  -webkit-transition: box-shadow 120ms ease-in-out,padding 120ms ease-in-out;
  transition: box-shadow 120ms ease-in-out,padding 120ms ease-in-out;
  width: 100%;
  margin: 0;
  box-shadow: 0 0 0 1px var(--cui-border-normal);
  vertical-align: top;
  overflow: auto;
  resize: vertical;
}

.circuit-4::-webkit-input-placeholder {
  color: var(--cui-fg-placeholder);
  -webkit-transition: color 120ms ease-in-out;
  transition: color 120ms ease-in-out;
}

.circuit-4::-moz-placeholder {
  color: var(--cui-fg-placeholder);
  -webkit-transition: color 120ms ease-in-out;
  transition: color 120ms ease-in-out;
}

.circuit-4:-ms-input-placeholder {
  color: var(--cui-fg-placeholder);
  -webkit-transition: color 120ms ease-in-out;
  transition: color 120ms ease-in-out;
}

.circuit-4::placeholder {
  color: var(--cui-fg-placeholder);
  -webkit-transition: color 120ms ease-in-out;
  transition: color 120ms ease-in-out;
}

.circuit-4:disabled,
.circuit-4[disabled] {
  background-color: var(--cui-bg-normal-disabled);
}

.circuit-4:hover {
  box-shadow: 0 0 0 1px var(--cui-border-normal-hovered);
}

.circuit-4:focus {
  box-shadow: 0 0 0 2px var(--cui-border-accent);
}

.circuit-4:active {
  box-shadow: 0 0 0 1px var(--cui-border-accent);
}

<div
  class=" circuit-0"
>
  <label
    class="circuit-1"
    for=":ro:"
  >
    <span
      class="circuit-2"
    >
      Textarea
    </span>
  </label>
  <div
    class="circuit-3"
  >
    <textarea
      aria-describedby=":rp:"
      class="circuit-4"
      id=":ro:"
      style="resize: none; overflow-y: hidden; height: auto;"
    />
  </div>
  <span
    aria-live="polite"
    role="status"
  />
</div>
`;<|MERGE_RESOLUTION|>--- conflicted
+++ resolved
@@ -1,11 +1,7 @@
 // Vitest Snapshot v1, https://vitest.dev/guide/snapshot.html
 
-<<<<<<< HEAD
 exports[`TextArea > should prioritize disabled over error styles 1`] = `
-=======
-exports[`TextArea should prioritize disabled over error styles 1`] = `
 .circuit-0[disabled],
->>>>>>> 503d6e56
 .circuit-0.cui-field-disabled {
   pointer-events: none;
 }
@@ -109,12 +105,8 @@
 </div>
 `;
 
-<<<<<<< HEAD
 exports[`TextArea > should prioritize disabled over warning styles 1`] = `
-=======
-exports[`TextArea should prioritize disabled over warning styles 1`] = `
 .circuit-0[disabled],
->>>>>>> 503d6e56
 .circuit-0.cui-field-disabled {
   pointer-events: none;
 }
@@ -217,12 +209,8 @@
 </div>
 `;
 
-<<<<<<< HEAD
 exports[`TextArea > should render minRows props as rows when passed if rows is auto 1`] = `
-=======
-exports[`TextArea should render minRows props as rows when passed if rows is auto 1`] = `
 .circuit-0[disabled],
->>>>>>> 503d6e56
 .circuit-0.cui-field-disabled {
   pointer-events: none;
 }
@@ -338,12 +326,8 @@
 </div>
 `;
 
-<<<<<<< HEAD
 exports[`TextArea > should render rows props when passed 1`] = `
-=======
-exports[`TextArea should render rows props when passed 1`] = `
 .circuit-0[disabled],
->>>>>>> 503d6e56
 .circuit-0.cui-field-disabled {
   pointer-events: none;
 }
@@ -458,12 +442,8 @@
 </div>
 `;
 
-<<<<<<< HEAD
 exports[`TextArea > should render with a Tooltip when passed the validationHint prop 1`] = `
-=======
-exports[`TextArea should render with a Tooltip when passed the validationHint prop 1`] = `
 .circuit-0[disabled],
->>>>>>> 503d6e56
 .circuit-0.cui-field-disabled {
   pointer-events: none;
 }
@@ -558,12 +538,8 @@
   transition: color 120ms ease-in-out;
 }
 
-<<<<<<< HEAD
+[disabled] .circuit-5,
 .cui-field-disabled .circuit-5 {
-=======
-[disabled] .circuit-6,
-.cui-field-disabled .circuit-6 {
->>>>>>> 503d6e56
   color: var(--cui-fg-subtle-disabled);
 }
 
@@ -602,12 +578,8 @@
 </div>
 `;
 
-<<<<<<< HEAD
 exports[`TextArea > should render with a prefix when passed the prefix prop 1`] = `
-=======
-exports[`TextArea should render with a prefix when passed the prefix prop 1`] = `
 .circuit-0[disabled],
->>>>>>> 503d6e56
 .circuit-0.cui-field-disabled {
   pointer-events: none;
 }
@@ -735,12 +707,8 @@
 </div>
 `;
 
-<<<<<<< HEAD
 exports[`TextArea > should render with a suffix when passed the suffix prop 1`] = `
-=======
-exports[`TextArea should render with a suffix when passed the suffix prop 1`] = `
 .circuit-0[disabled],
->>>>>>> 503d6e56
 .circuit-0.cui-field-disabled {
   pointer-events: none;
 }
@@ -872,12 +840,8 @@
 </div>
 `;
 
-<<<<<<< HEAD
 exports[`TextArea > should render with default styles 1`] = `
-=======
-exports[`TextArea should render with default styles 1`] = `
 .circuit-0[disabled],
->>>>>>> 503d6e56
 .circuit-0.cui-field-disabled {
   pointer-events: none;
 }
@@ -991,12 +955,8 @@
 </div>
 `;
 
-<<<<<<< HEAD
 exports[`TextArea > should render with disabled styled when passed the disabled prop 1`] = `
-=======
-exports[`TextArea should render with disabled styled when passed the disabled prop 1`] = `
 .circuit-0[disabled],
->>>>>>> 503d6e56
 .circuit-0.cui-field-disabled {
   pointer-events: none;
 }
@@ -1099,12 +1059,8 @@
 </div>
 `;
 
-<<<<<<< HEAD
 exports[`TextArea > should render with invalid styles when passed the invalid prop 1`] = `
-=======
-exports[`TextArea should render with invalid styles when passed the invalid prop 1`] = `
 .circuit-0[disabled],
->>>>>>> 503d6e56
 .circuit-0.cui-field-disabled {
   pointer-events: none;
 }
@@ -1235,12 +1191,8 @@
 </div>
 `;
 
-<<<<<<< HEAD
 exports[`TextArea > should render with readonly styles when passed the readonly prop 1`] = `
-=======
-exports[`TextArea should render with readonly styles when passed the readonly prop 1`] = `
 .circuit-0[disabled],
->>>>>>> 503d6e56
 .circuit-0.cui-field-disabled {
   pointer-events: none;
 }
@@ -1356,12 +1308,8 @@
 </div>
 `;
 
-<<<<<<< HEAD
 exports[`TextArea > should render with valid styles when passed the showValid prop 1`] = `
-=======
-exports[`TextArea should render with valid styles when passed the showValid prop 1`] = `
 .circuit-0[disabled],
->>>>>>> 503d6e56
 .circuit-0.cui-field-disabled {
   pointer-events: none;
 }
@@ -1475,12 +1423,8 @@
 </div>
 `;
 
-<<<<<<< HEAD
 exports[`TextArea > should render with warning styles when passed the hasWarning prop 1`] = `
-=======
-exports[`TextArea should render with warning styles when passed the hasWarning prop 1`] = `
 .circuit-0[disabled],
->>>>>>> 503d6e56
 .circuit-0.cui-field-disabled {
   pointer-events: none;
 }
@@ -1610,12 +1554,8 @@
 </div>
 `;
 
-<<<<<<< HEAD
 exports[`TextArea > should render without rows props when passed if rows is auto 1`] = `
-=======
-exports[`TextArea should render without rows props when passed if rows is auto 1`] = `
 .circuit-0[disabled],
->>>>>>> 503d6e56
 .circuit-0.cui-field-disabled {
   pointer-events: none;
 }
