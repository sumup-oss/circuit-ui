/**
 * Copyright 2019, SumUp Ltd.
 * Licensed under the Apache License, Version 2.0 (the "License");
 * you may not use this file except in compliance with the License.
 * You may obtain a copy of the License at
 *
 * http://www.apache.org/licenses/LICENSE-2.0
 *
 * Unless required by applicable law or agreed to in writing, software
 * distributed under the License is distributed on an "AS IS" BASIS,
 * WITHOUT WARRANTIES OR CONDITIONS OF ANY KIND, either express or implied.
 * See the License for the specific language governing permissions and
 * limitations under the License.
 */

<<<<<<< HEAD
export { FieldWrapper } from './FieldWrapper.js';
export { FieldLabel } from './FieldLabel.js';
export { FieldLabelText } from './FieldLabelText.js';
export { FieldValidationHint } from './FieldValidationHint.js';
=======
export { FieldWrapper, FieldSet } from './FieldWrappers';
export { FieldLabel, FieldLegend } from './FieldLabels';
export { FieldLabelText } from './FieldLabelText';
export { FieldDescription } from './FieldDescription';
export { FieldValidationHint } from './FieldValidationHint';
>>>>>>> 503d6e56
<|MERGE_RESOLUTION|>--- conflicted
+++ resolved
@@ -13,15 +13,8 @@
  * limitations under the License.
  */
 
-<<<<<<< HEAD
-export { FieldWrapper } from './FieldWrapper.js';
-export { FieldLabel } from './FieldLabel.js';
+export { FieldWrapper, FieldSet } from './FieldWrappers.js';
+export { FieldLabel, FieldLegend } from './FieldLabels.js';
 export { FieldLabelText } from './FieldLabelText.js';
-export { FieldValidationHint } from './FieldValidationHint.js';
-=======
-export { FieldWrapper, FieldSet } from './FieldWrappers';
-export { FieldLabel, FieldLegend } from './FieldLabels';
-export { FieldLabelText } from './FieldLabelText';
-export { FieldDescription } from './FieldDescription';
-export { FieldValidationHint } from './FieldValidationHint';
->>>>>>> 503d6e56
+export { FieldDescription } from './FieldDescription.js';
+export { FieldValidationHint } from './FieldValidationHint.js';