/**
 * Copyright 2019, SumUp Ltd.
 * Licensed under the Apache License, Version 2.0 (the "License");
 * you may not use this file except in compliance with the License.
 * You may obtain a copy of the License at
 *
 * http://www.apache.org/licenses/LICENSE-2.0
 *
 * Unless required by applicable law or agreed to in writing, software
 * distributed under the License is distributed on an "AS IS" BASIS,
 * WITHOUT WARRANTIES OR CONDITIONS OF ANY KIND, either express or implied.
 * See the License for the specific language governing permissions and
 * limitations under the License.
 */

<<<<<<< HEAD
import { InputHTMLAttributes, Ref, forwardRef, useId } from 'react';
import { css } from '@emotion/react';
import { Checkmark } from '@sumup/icons';

import styled, { StyleProps } from '../../styles/styled.js';
import { hideVisually, focusOutline } from '../../styles/style-mixins.js';
import { FieldValidationHint, FieldWrapper } from '../FieldAtoms/index.js';
import { AccessibilityError } from '../../util/errors.js';
=======
import { InputHTMLAttributes, forwardRef, useEffect, useRef } from 'react';
import { css } from '@emotion/react';
import { Checkmark } from '@sumup/icons';

import styled, { StyleProps } from '../../styles/styled';
import { hideVisually, focusOutline } from '../../styles/style-mixins';
import { uniqueId } from '../../util/id';
import { useClickEvent, TrackingProps } from '../../hooks/useClickEvent';
import { FieldValidationHint, FieldWrapper } from '../FieldAtoms';
import { deprecate } from '../../util/logger';
import { AccessibilityError } from '../../util/errors';
import { applyMultipleRefs } from '../../util/refs';

import { IndeterminateIcon } from './IndeterminateIcon';
>>>>>>> 5f59c297

export interface CheckboxProps extends InputHTMLAttributes<HTMLInputElement> {
  /**
   * A clear and concise description of the input's purpose.
   */
  label: string;
  /**
   * Marks the input as invalid.
   */
  invalid?: boolean;
  /**
   * Marks the input as indeterminate. This is presentational only, the value
   * of an indeterminate checkbox is not included in form submissions.
   */
  indeterminate?: boolean;
  /**
   * An information or error message, displayed below the checkbox.
   */
  validationHint?: string;
  /**
<<<<<<< HEAD
   * The ref to the HTML DOM element.
   */
  ref?: Ref<HTMLInputElement>;
  children?: never;
=======
   * @deprecated
   *
   * Use an `onChange` handler to dispatch user interaction events instead.
   */
  tracking?: TrackingProps;
  /**
   * @deprecated
   *
   * Use the `label` prop instead.
   */
  children?: InputHTMLAttributes<HTMLInputElement>['children'];
>>>>>>> 5f59c297
}

const labelBaseStyles = css`
  color: var(--cui-fg-normal);
  display: inline-block;
  padding-left: 26px;
  position: relative;
  cursor: pointer;
`;

const CheckboxLabel = styled('label')(labelBaseStyles);

type WrapperElProps = Pick<CheckboxProps, 'className' | 'style' | 'disabled'>;

const wrapperBaseStyles = () => css`
  position: relative;
`;

const CheckboxWrapper = styled(FieldWrapper)<WrapperElProps>(wrapperBaseStyles);

type InputElProps = Pick<CheckboxProps, 'invalid' | 'disabled'>;

const inputBaseStyles = ({ theme }: StyleProps) => css`
  ${hideVisually()};

  & + label::before {
    height: 18px;
    width: 18px;
    box-sizing: border-box;
    box-shadow: 0;
    background-color: var(--cui-bg-normal);
    border: 1px solid var(--cui-border-normal);
    border-radius: 3px;
    content: '';
    display: block;
    position: absolute;
    top: ${theme.spacings.kilo};
    left: 0;
    transform: translateY(-50%);
    transition: border ${theme.transitions.default},
      background-color ${theme.transitions.default};
  }

  & + label svg {
    height: 18px;
    width: 18px;
    padding: 2px;
    box-sizing: border-box;
    color: var(--cui-fg-on-strong);
    display: block;
    line-height: 0;
    opacity: 0;
    position: absolute;
    top: ${theme.spacings.kilo};
    left: 0;
    transform: translateY(-50%) scale(0, 0);
    transition: transform ${theme.transitions.default},
      opacity ${theme.transitions.default};
  }

  &:hover + label::before {
    border-color: var(--cui-border-accent-hovered);
  }

  &:focus + label::before {
    ${focusOutline()};
    border-color: var(--cui-border-accent);
  }

  &:focus:not(:focus-visible) + label::before {
    box-shadow: none;
    border-color: var(--cui-border-normal);
  }

  &:checked:focus:not(:focus-visible) + label::before,
  &:indeterminate:focus:not(:focus-visible) + label::before {
    border-color: var(--cui-border-accent);
  }

  &:checked:not(:indeterminate) + label > svg[data-symbol='checked'],
  &:indeterminate + label > svg[data-symbol='indeterminate'] {
    transform: translateY(-50%) scale(1, 1);
    opacity: 1;
  }

  &:checked + label::before,
  &:indeterminate + label::before {
    border-color: var(--cui-border-accent);
    background-color: var(--cui-bg-accent-strong);
  }

  &:checked:disabled + label::before,
  &:checked[disabled] + label::before,
  &:indeterminate:disabled + label::before,
  &:indeterminate[disabled] + label::before {
    border-color: var(--cui-border-accent-disabled);
    background-color: var(--cui-bg-accent-strong-disabled);
  }
`;

const inputInvalidStyles = ({ invalid }: InputElProps) =>
  invalid &&
  css`
    & + label::before {
      border-color: var(--cui-border-danger);
      background-color: var(--cui-bg-danger);
    }

    &:hover + label::before,
    &:focus + label::before {
      border-color: var(--cui-border-danger-hovered);
    }

    &:checked + label::before,
    &:indeterminate + label::before {
      border-color: var(--cui-border-danger);
      background-color: var(--cui-bg-danger-strong);
    }

    &:checked:disabled + label::before,
    &:indeterminate:disabled + label::before,
    &:checked[disabled] + label::before,
    &:indeterminate[disabled] + label::before {
      border-color: var(--cui-border-danger-disabled);
      background-color: var(--cui-bg-danger-strong-disabled);
    }
  `;

const inputDisabledStyles = () =>
  css`
    &:disabled + label,
    &[disabled] + label {
      pointer-events: none;
      color: var(--cui-fg-normal-disabled);
    }
    &:disabled + label::before,
    &[disabled] + label::before {
      border-color: var(--cui-border-normal-disabled);
      background-color: var(--cui-bg-normal-disabled);
    }

    &:disabled:checked + label::before,
    &[disabled]:checked + label::before {
      border-color: var(--cui-border-accent-disabled);
      background-color: var(--cui-bg-accent-strong-disabled);
    }
  `;

const CheckboxInput = styled('input')<InputElProps>(
  inputBaseStyles,
  inputInvalidStyles,
  inputDisabledStyles,
);

/**
 * Checkbox component for forms.
 */
export const Checkbox = forwardRef<HTMLInputElement, CheckboxProps>(
  (
    {
      label,
      value,
      'id': customId,
      name,
      disabled,
      validationHint,
      className,
      style,
      invalid,
<<<<<<< HEAD
=======
      tracking,
      indeterminate = false,
>>>>>>> 5f59c297
      'aria-describedby': descriptionId,
      ...props
    },
    passedRef,
  ) => {
<<<<<<< HEAD
=======
    const localRef = useRef<HTMLInputElement>(null);

    useEffect(() => {
      if (localRef.current) {
        localRef.current.indeterminate = indeterminate;
      }
      // Because it came from a props, we are keeping the `indeterminate` state even if the `checked` one is changed:
    }, [props.checked, indeterminate]);

    if (process.env.NODE_ENV !== 'production' && children) {
      deprecate(
        'Checkbox',
        'The `children` prop has been deprecated. Use the `label` prop instead.',
      );
    }

>>>>>>> 5f59c297
    if (
      process.env.NODE_ENV !== 'production' &&
      process.env.NODE_ENV !== 'test' &&
      !label
    ) {
      throw new AccessibilityError('Checkbox', 'The `label` prop is missing.');
    }

    const id = useId();
    const checkboxId = customId || id;
    const validationHintId = useId();
    const descriptionIds = `${
      descriptionId ? `${descriptionId} ` : ''
    }${validationHintId}`;
<<<<<<< HEAD
=======

    const handleChange = useClickEvent(onChange, tracking, 'checkbox');
>>>>>>> 5f59c297

    return (
      <CheckboxWrapper className={className} style={style} disabled={disabled}>
        <CheckboxInput
          {...props}
          id={checkboxId}
          name={name}
          value={value}
          type="checkbox"
          disabled={disabled}
          invalid={invalid}
          ref={applyMultipleRefs(passedRef, localRef)}
          aria-describedby={descriptionIds}
<<<<<<< HEAD
        />
        <CheckboxLabel htmlFor={checkboxId}>
          {label}
          <Checkmark aria-hidden="true" />
=======
          onChange={handleChange}
          aria-checked={indeterminate ? 'mixed' : undefined}
        />
        <CheckboxLabel htmlFor={id}>
          {label || children}
          <Checkmark aria-hidden="true" data-symbol="checked" />
          <IndeterminateIcon aria-hidden="true" data-symbol="indeterminate" />
>>>>>>> 5f59c297
        </CheckboxLabel>
        <FieldValidationHint
          id={validationHintId}
          disabled={disabled}
          invalid={invalid}
          validationHint={validationHint}
        />
      </CheckboxWrapper>
    );
  },
);

Checkbox.displayName = 'Checkbox';<|MERGE_RESOLUTION|>--- conflicted
+++ resolved
@@ -13,8 +13,13 @@
  * limitations under the License.
  */
 
-<<<<<<< HEAD
-import { InputHTMLAttributes, Ref, forwardRef, useId } from 'react';
+import {
+  InputHTMLAttributes,
+  forwardRef,
+  useEffect,
+  useId,
+  useRef,
+} from 'react';
 import { css } from '@emotion/react';
 import { Checkmark } from '@sumup/icons';
 
@@ -22,22 +27,9 @@
 import { hideVisually, focusOutline } from '../../styles/style-mixins.js';
 import { FieldValidationHint, FieldWrapper } from '../FieldAtoms/index.js';
 import { AccessibilityError } from '../../util/errors.js';
-=======
-import { InputHTMLAttributes, forwardRef, useEffect, useRef } from 'react';
-import { css } from '@emotion/react';
-import { Checkmark } from '@sumup/icons';
-
-import styled, { StyleProps } from '../../styles/styled';
-import { hideVisually, focusOutline } from '../../styles/style-mixins';
-import { uniqueId } from '../../util/id';
-import { useClickEvent, TrackingProps } from '../../hooks/useClickEvent';
-import { FieldValidationHint, FieldWrapper } from '../FieldAtoms';
-import { deprecate } from '../../util/logger';
-import { AccessibilityError } from '../../util/errors';
-import { applyMultipleRefs } from '../../util/refs';
-
-import { IndeterminateIcon } from './IndeterminateIcon';
->>>>>>> 5f59c297
+import { applyMultipleRefs } from '../../util/refs.js';
+
+import { IndeterminateIcon } from './IndeterminateIcon.js';
 
 export interface CheckboxProps extends InputHTMLAttributes<HTMLInputElement> {
   /**
@@ -57,25 +49,7 @@
    * An information or error message, displayed below the checkbox.
    */
   validationHint?: string;
-  /**
-<<<<<<< HEAD
-   * The ref to the HTML DOM element.
-   */
-  ref?: Ref<HTMLInputElement>;
   children?: never;
-=======
-   * @deprecated
-   *
-   * Use an `onChange` handler to dispatch user interaction events instead.
-   */
-  tracking?: TrackingProps;
-  /**
-   * @deprecated
-   *
-   * Use the `label` prop instead.
-   */
-  children?: InputHTMLAttributes<HTMLInputElement>['children'];
->>>>>>> 5f59c297
 }
 
 const labelBaseStyles = css`
@@ -245,18 +219,12 @@
       className,
       style,
       invalid,
-<<<<<<< HEAD
-=======
-      tracking,
       indeterminate = false,
->>>>>>> 5f59c297
       'aria-describedby': descriptionId,
       ...props
     },
     passedRef,
   ) => {
-<<<<<<< HEAD
-=======
     const localRef = useRef<HTMLInputElement>(null);
 
     useEffect(() => {
@@ -266,14 +234,13 @@
       // Because it came from a props, we are keeping the `indeterminate` state even if the `checked` one is changed:
     }, [props.checked, indeterminate]);
 
-    if (process.env.NODE_ENV !== 'production' && children) {
-      deprecate(
-        'Checkbox',
-        'The `children` prop has been deprecated. Use the `label` prop instead.',
-      );
-    }
-
->>>>>>> 5f59c297
+    const id = useId();
+    const checkboxId = customId || id;
+    const validationHintId = useId();
+    const descriptionIds = `${
+      descriptionId ? `${descriptionId} ` : ''
+    }${validationHintId}`;
+
     if (
       process.env.NODE_ENV !== 'production' &&
       process.env.NODE_ENV !== 'test' &&
@@ -281,18 +248,6 @@
     ) {
       throw new AccessibilityError('Checkbox', 'The `label` prop is missing.');
     }
-
-    const id = useId();
-    const checkboxId = customId || id;
-    const validationHintId = useId();
-    const descriptionIds = `${
-      descriptionId ? `${descriptionId} ` : ''
-    }${validationHintId}`;
-<<<<<<< HEAD
-=======
-
-    const handleChange = useClickEvent(onChange, tracking, 'checkbox');
->>>>>>> 5f59c297
 
     return (
       <CheckboxWrapper className={className} style={style} disabled={disabled}>
@@ -306,20 +261,12 @@
           invalid={invalid}
           ref={applyMultipleRefs(passedRef, localRef)}
           aria-describedby={descriptionIds}
-<<<<<<< HEAD
-        />
-        <CheckboxLabel htmlFor={checkboxId}>
-          {label}
-          <Checkmark aria-hidden="true" />
-=======
-          onChange={handleChange}
           aria-checked={indeterminate ? 'mixed' : undefined}
         />
         <CheckboxLabel htmlFor={id}>
-          {label || children}
+          {label}
           <Checkmark aria-hidden="true" data-symbol="checked" />
           <IndeterminateIcon aria-hidden="true" data-symbol="indeterminate" />
->>>>>>> 5f59c297
         </CheckboxLabel>
         <FieldValidationHint
           id={validationHintId}
