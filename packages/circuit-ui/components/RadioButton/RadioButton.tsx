/**
 * Copyright 2019, SumUp Ltd.
 * Licensed under the Apache License, Version 2.0 (the "License");
 * you may not use this file except in compliance with the License.
 * You may obtain a copy of the License at
 *
 * http://www.apache.org/licenses/LICENSE-2.0
 *
 * Unless required by applicable law or agreed to in writing, software
 * distributed under the License is distributed on an "AS IS" BASIS,
 * WITHOUT WARRANTIES OR CONDITIONS OF ANY KIND, either express or implied.
 * See the License for the specific language governing permissions and
 * limitations under the License.
 */

<<<<<<< HEAD
import { Fragment, InputHTMLAttributes, Ref, forwardRef, useId } from 'react';
import { css } from '@emotion/react';

import styled, { StyleProps } from '../../styles/styled.js';
import { hideVisually, focusOutline } from '../../styles/style-mixins.js';
import { AccessibilityError } from '../../util/errors.js';
=======
import {
  Fragment,
  InputHTMLAttributes,
  Ref,
  createContext,
  forwardRef,
  useContext,
} from 'react';
import { css } from '@emotion/react';

import styled, { StyleProps } from '../../styles/styled';
import { hideVisually, focusOutline } from '../../styles/style-mixins';
import { uniqueId } from '../../util/id';
import { useClickEvent, TrackingProps } from '../../hooks/useClickEvent';
import { AccessibilityError } from '../../util/errors';
import { deprecate } from '../../util/logger';
>>>>>>> 503d6e56

export interface RadioButtonProps
  extends InputHTMLAttributes<HTMLInputElement> {
  /**
   * A clear and concise description of the option's purpose.
   */
  label: string;
  /**
   * Triggers error styles on the component.
   */
  invalid?: boolean;
  /**
   * The ref to the HTML DOM element
   */
  ref?: Ref<HTMLInputElement>;
  children?: never;
}

type LabelElProps = Pick<RadioButtonProps, 'invalid'>;

const labelBaseStyles = ({ theme }: StyleProps) => css`
  color: var(--cui-fg-normal);
  display: inline-block;
  padding-left: 26px;
  position: relative;
  cursor: pointer;

  &::before {
    box-sizing: border-box;
    height: 18px;
    width: 18px;
    background-color: var(--cui-bg-normal);
    border: 1px solid var(--cui-border-normal);
    border-radius: 100%;
    content: '';
    display: block;
    position: absolute;
    top: 50%;
    left: 0;
    transform: translateY(-50%);
    transition: border ${theme.transitions.default};
  }

  &::after {
    box-sizing: border-box;
    height: 10px;
    width: 10px;
    background-color: var(--cui-fg-accent);
    border-radius: 100%;
    content: '';
    display: block;
    position: absolute;
    top: 50%;
    left: ${theme.spacings.bit};
    transform: translateY(-50%) scale(0, 0);
    opacity: 0;
    transition: transform ${theme.transitions.default},
      opacity ${theme.transitions.default};
  }
`;

const labelInvalidStyles = ({ invalid }: LabelElProps) =>
  invalid &&
  css`
    &:not(:focus)::before {
      border-color: var(--cui-border-danger);
      background-color: var(--cui-bg-danger);
    }

    &:not(:focus)::after {
      background-color: var(--cui-fg-danger);
    }
  `;

const RadioButtonLabel = styled('label')<LabelElProps>(
  labelBaseStyles,
  labelInvalidStyles,
);

type InputElProps = Pick<RadioButtonProps, 'invalid'>;

const inputBaseStyles = css`
  ${hideVisually()};

  &:hover + label::before {
    border-color: var(--cui-border-normal-hovered);
  }

  &:focus + label::before {
    ${focusOutline()};
    border-color: var(--cui-border-accent);
  }

  &:focus:not(:focus-visible) + label::before {
    box-shadow: none;
    border-color: var(--cui-border-normal);
  }

  &:checked:focus:not(:focus-visible) + label::before {
    border-color: var(--cui-border-accent);
  }

  &:checked + label {
    &::before {
      border-color: var(--cui-border-accent);
    }

    &::after {
      transform: translateY(-50%) scale(1, 1);
      opacity: 1;
    }
  }

  &:disabled + label,
  &[disabled] + label {
    pointer-events: none;
    color: var(--cui-fg-normal-disabled);

    &::before {
      border-color: var(--cui-border-normal-disabled);
      background-color: var(--cui-bg-normal-disabled);
    }

    &::after {
      background-color: var(--cui-fg-on-strong-disabled);
    }
  }

  &:disabled:checked + label,
  &[disabled]:checked + label {
    &::before {
      border-color: var(--cui-border-accent-disabled);
    }

    &::after {
      background-color: var(--cui-fg-accent-disabled);
    }
  }
`;

const inputInvalidStyles = ({ invalid }: InputElProps) =>
  invalid &&
  css`
    &:hover + label::before,
    &:focus + label::before {
      border-color: var(--cui-border-danger-hovered);
    }

    &:checked + label::before {
      border-color: var(--cui-border-danger);
    }
  `;

const RadioButtonInput = styled('input')<InputElProps>(
  inputBaseStyles,
  inputInvalidStyles,
);

export const RadioButtonGroupContext = createContext(false);

/**
 * @deprecated Use the {@link RadioButtonGroup} component instead.
 */
export const RadioButton = forwardRef(
  (
    {
      label,
      id: customId,
      name,
      value,
      checked,
      invalid,
      disabled,
      className,
      style,
      ...props
    }: RadioButtonProps,
    ref: RadioButtonProps['ref'],
  ) => {
    const isInsideGroup = useContext(RadioButtonGroupContext);

    if (process.env.NODE_ENV !== 'production' && !isInsideGroup) {
      deprecate(
        'RadioButton',
        'The RadioButton component has been deprecated. Use the RadioButtonGroup component instead.',
      );
    }

    if (
      process.env.NODE_ENV !== 'production' &&
      process.env.NODE_ENV !== 'test' &&
      !label
    ) {
      throw new AccessibilityError(
        'RadioButton',
        'The `label` prop is missing.',
      );
    }
    const id = useId();
    const inputId = customId || id;

    return (
      <Fragment>
        <RadioButtonInput
          {...props}
          type="radio"
          name={name}
          id={inputId}
          value={value}
          invalid={invalid}
          aria-invalid={invalid && 'true'}
          disabled={disabled}
          checked={checked}
          ref={ref}
        />
        <RadioButtonLabel
          htmlFor={inputId}
          invalid={invalid}
          className={className}
          style={style}
        >
          {label}
        </RadioButtonLabel>
      </Fragment>
    );
  },
);

RadioButton.displayName = 'RadioButton';<|MERGE_RESOLUTION|>--- conflicted
+++ resolved
@@ -13,14 +13,6 @@
  * limitations under the License.
  */
 
-<<<<<<< HEAD
-import { Fragment, InputHTMLAttributes, Ref, forwardRef, useId } from 'react';
-import { css } from '@emotion/react';
-
-import styled, { StyleProps } from '../../styles/styled.js';
-import { hideVisually, focusOutline } from '../../styles/style-mixins.js';
-import { AccessibilityError } from '../../util/errors.js';
-=======
 import {
   Fragment,
   InputHTMLAttributes,
@@ -28,16 +20,14 @@
   createContext,
   forwardRef,
   useContext,
+  useId,
 } from 'react';
 import { css } from '@emotion/react';
 
-import styled, { StyleProps } from '../../styles/styled';
-import { hideVisually, focusOutline } from '../../styles/style-mixins';
-import { uniqueId } from '../../util/id';
-import { useClickEvent, TrackingProps } from '../../hooks/useClickEvent';
-import { AccessibilityError } from '../../util/errors';
-import { deprecate } from '../../util/logger';
->>>>>>> 503d6e56
+import styled, { StyleProps } from '../../styles/styled.js';
+import { hideVisually, focusOutline } from '../../styles/style-mixins.js';
+import { AccessibilityError } from '../../util/errors.js';
+import { deprecate } from '../../util/logger.js';
 
 export interface RadioButtonProps
   extends InputHTMLAttributes<HTMLInputElement> {
