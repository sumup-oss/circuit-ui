/**
 * Copyright 2021, SumUp Ltd.
 * Licensed under the Apache License, Version 2.0 (the "License");
 * you may not use this file except in compliance with the License.
 * You may obtain a copy of the License at
 *
 * http://www.apache.org/licenses/LICENSE-2.0
 *
 * Unless required by applicable law or agreed to in writing, software
 * distributed under the License is distributed on an "AS IS" BASIS,
 * WITHOUT WARRANTIES OR CONDITIONS OF ANY KIND, either express or implied.
 * See the License for the specific language governing permissions and
 * limitations under the License.
 */

'use client';

<<<<<<< HEAD
import { ArrowRight } from '@sumup-oss/icons';
import type { ComponentType } from 'react';
=======
import { ArrowRight } from '@sumup/icons';
import { useId, type ComponentType } from 'react';
>>>>>>> 98e71342

import type { AsPropType } from '../../../../types/prop-types.js';
import { useComponents } from '../../../ComponentsContext/index.js';
import { Body } from '../../../Body/index.js';
import { Skeleton } from '../../../Skeleton/index.js';
import type {
  PrimaryLinkProps as PrimaryLinkType,
  PrimaryBadgeProps,
} from '../../types.js';
import { isObject } from '../../../../util/type-check.js';
import { clsx } from '../../../../styles/clsx.js';
import { utilClasses } from '../../../../styles/utility.js';

import classes from './PrimaryLink.module.css';

export interface PrimaryLinkProps extends PrimaryLinkType {
  isOpen?: boolean;
  suffix?: ComponentType<{ className?: string; role?: string }>;
}

export function PrimaryLink({
  icon,
  activeIcon,
  label,
  isActive,
  isExternal,
  externalLabel,
  suffix: Suffix,
  badge,
  secondaryGroups,
  className,
  'aria-describedby': descriptionId,
  ...props
}: PrimaryLinkProps) {
  const { Link } = useComponents();
  const badgeLabelId = useId();
  const externalLabelId = useId();

  const badgeProps = getBadgeProps(badge);
  const descriptionIds = clsx(
    badgeProps?.label && badgeLabelId,
    externalLabel && externalLabelId,
    descriptionId,
  );

  const Element = props.href ? (Link as AsPropType) : 'button';

  const suffix = Suffix && (
    <Suffix className={classes.suffix} aria-hidden="true" />
  );
  const isExternalLink = isExternal || props.target === '_blank';

  const Icon = isActive && activeIcon ? activeIcon : icon;

  return (
    <>
      <Element
        {...props}
        className={clsx(classes.base, utilClasses.focusVisibleInset, className)}
        aria-current={isActive ? 'page' : undefined}
        aria-describedby={descriptionIds}
      >
        <Skeleton
          className={clsx(
            classes.icon,
            badgeProps && classes.badge,
            badgeProps && classes[badgeProps.variant],
          )}
        >
          <Icon aria-hidden="true" size="24" />
        </Skeleton>
        <Skeleton>
          <Body as="span" className={classes.label}>
            {label}
          </Body>
        </Skeleton>
        {isExternalLink && (
          <ArrowRight
            size="16"
            aria-hidden="true"
            className={clsx(classes.suffix, classes['external-icon'])}
          />
        )}
        {suffix}
      </Element>
      {badgeProps?.label && (
        <span id={badgeLabelId} className={utilClasses.hideVisually}>
          {badgeProps.label}
        </span>
      )}
      {isExternalLink && externalLabel && (
        <span id={externalLabelId} className={utilClasses.hideVisually}>
          {externalLabel}
        </span>
      )}
    </>
  );
}

function getBadgeProps(badge?: boolean | PrimaryBadgeProps) {
  if (!badge) {
    return null;
  }
  const defaultProps = { variant: 'promo', label: '' } as const;
  return isObject(badge) ? { ...defaultProps, ...badge } : defaultProps;
}<|MERGE_RESOLUTION|>--- conflicted
+++ resolved
@@ -15,13 +15,8 @@
 
 'use client';
 
-<<<<<<< HEAD
 import { ArrowRight } from '@sumup-oss/icons';
-import type { ComponentType } from 'react';
-=======
-import { ArrowRight } from '@sumup/icons';
 import { useId, type ComponentType } from 'react';
->>>>>>> 98e71342
 
 import type { AsPropType } from '../../../../types/prop-types.js';
 import { useComponents } from '../../../ComponentsContext/index.js';
