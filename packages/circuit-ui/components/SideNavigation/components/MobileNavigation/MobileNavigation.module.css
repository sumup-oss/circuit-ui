.base {
  overflow: hidden;
<<<<<<< HEAD
=======
  outline: none;
  background-color: var(--cui-bg-normal);
  opacity: 0;
  transform: translateY(-25%);
  transition:
    opacity var(--cui-transitions-default),
    transform var(--cui-transitions-default);
>>>>>>> 350cabd6
}

.base::after {
  height: var(--cui-spacings-mega);
}

.base.backdrop {
  display: none;
}

.content,
.base {
  width: 100vw;
  min-width: 100vw;
  height: 100vh;
  min-height: 100vh;
}

.navigation {
  max-width: 480px;
  height: 100%;
  padding-top: 56px;
  padding-bottom: calc(env(safe-area-inset-bottom) + var(--cui-spacings-tera));
  margin: 0 auto;
  overflow-y: auto;
  -webkit-overflow-scrolling: touch;
}

.list {
  padding: 0;
  margin: 0;
  list-style: none;
}

.chevron {
  transform: rotate(0deg);
  transition: transform var(--cui-transitions-default);
}

[aria-expanded="true"] .chevron {
  color: var(--cui-fg-accent);
  transform: rotate(-180deg);
}

.group {
  margin-bottom: -1px;
  border-bottom: var(--cui-border-width-kilo) solid var(--cui-border-divider);
}

.group > *:last-child {
  padding-bottom: var(--cui-spacings-giga);
}<|MERGE_RESOLUTION|>--- conflicted
+++ resolved
@@ -1,15 +1,5 @@
 .base {
   overflow: hidden;
-<<<<<<< HEAD
-=======
-  outline: none;
-  background-color: var(--cui-bg-normal);
-  opacity: 0;
-  transform: translateY(-25%);
-  transition:
-    opacity var(--cui-transitions-default),
-    transform var(--cui-transitions-default);
->>>>>>> 350cabd6
 }
 
 .base::after {
