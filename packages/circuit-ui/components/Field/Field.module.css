--- conflicted
+++ resolved
@@ -8,18 +8,13 @@
 .label,
 .legend {
   display: block;
-<<<<<<< HEAD
-  font-size: var(--cui-body-s-font-size);
-  line-height: var(--cui-body-s-line-height);
-=======
->>>>>>> 98e71342
 }
 
 .label-text {
   display: block;
   margin-bottom: var(--cui-spacings-bit);
-  font-size: var(--cui-typography-body-two-font-size);
-  line-height: var(--cui-typography-body-two-line-height);
+  font-size: var(--cui-body-s-font-size);
+  line-height: var(--cui-body-s-line-height);
 }
 
 [disabled] .label-text,
