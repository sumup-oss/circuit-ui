.wrapper {
  display: flex;
  gap: var(--cui-spacings-byte);
  align-items: center;
}

.base {
  position: relative;
  width: 100%;
  overflow: hidden;
  background-color: var(--cui-bg-highlight);
  border-radius: var(--cui-border-radius-pill);
}

.base::after {
  position: absolute;
  top: 0;
  bottom: 0;
  left: 0;
  display: block;
  width: 1px;
  height: 100%;
  content: "";
  background-color: var(--cui-bg-accent-strong);
  transition: width 0.05s ease-out;
}

/* Task */

.base[aria-valuenow]::after {
  /* TODO: Replace with `attr()` once it's supported cross-browser */
  width: var(--pagination-width);
}

/* Timed */

@keyframes one {
  0% {
    width: 0%;
  }

  100% {
    width: 100%;
  }
}

@keyframes loop {
  0% {
    width: 0%;
    transform: translateX(0%);
  }

  90% {
    width: 100%;
    transform: translateX(0%);
  }

  100% {
    width: 100%;
    transform: translateX(100%);
  }
}

.base:not([aria-valuenow])::after {
  border-radius: var(--cui-border-radius-pill);
  animation-name: one;
  animation-duration: var(--pagination-animation-duration);
  animation-play-state: var(--pagination-animation-play-state);
  animation-fill-mode: forwards;
}

.base:not([aria-valuenow])[data-loop]::after {
  animation-name: loop;
  animation-iteration-count: infinite;
}

/* Sizes */

.s {
  height: var(--cui-spacings-bit);
}

.m {
  height: var(--cui-spacings-byte);
}

.l {
  height: var(--cui-spacings-mega);
}

.label {
  flex-shrink: 0;
<<<<<<< HEAD
  margin-left: var(--cui-spacings-byte);
  font-size: var(--cui-body-s-font-size);
  line-height: var(--cui-body-s-line-height);
=======
  font-size: var(--cui-typography-body-two-font-size);
  line-height: var(--cui-typography-body-two-line-height);
>>>>>>> 98e71342
}<|MERGE_RESOLUTION|>--- conflicted
+++ resolved
@@ -90,12 +90,6 @@
 
 .label {
   flex-shrink: 0;
-<<<<<<< HEAD
-  margin-left: var(--cui-spacings-byte);
   font-size: var(--cui-body-s-font-size);
   line-height: var(--cui-body-s-line-height);
-=======
-  font-size: var(--cui-typography-body-two-font-size);
-  line-height: var(--cui-typography-body-two-line-height);
->>>>>>> 98e71342
 }