--- conflicted
+++ resolved
@@ -88,17 +88,12 @@
 const HiddenInput = styled.input(
   ({ theme }) => css`
     ${hideVisually()};
-<<<<<<< HEAD
-    &:focus + label {
+    &:focus + label > *:last-child {
       ${focusOutline(theme)};
     }
 
-    &:focus:not(:focus-visible) + label {
+    &:focus:not(:focus-visible) + label > *:last-child {
       box-shadow: none;
-=======
-    &:focus + label > *:last-child {
-      ${focusOutline({ theme })};
->>>>>>> c0581905
     }
   `,
 );
@@ -146,25 +141,6 @@
     }
   `;
 
-<<<<<<< HEAD
-const overlayLabelStyles = ({ theme, isLoading }: StyledLabelProps) => css`
-  &::before {
-    /* FIXME: Replace with a brightness filter when we drop IE support */
-    content: '';
-    position: absolute;
-    top: 0;
-    left: 0%;
-    width: 100%;
-    height: 100%;
-    border-radius: 12px;
-    background-color: ${theme.colors.black};
-    opacity: 0;
-    pointer-events: none;
-    ${isLoading &&
-    css`
-      opacity: 0.4;
-    `}
-=======
 const loadingLabelStyles = ({ isLoading }: StyledLabelProps) => {
   if (isLoading) {
     return css`
@@ -176,7 +152,6 @@
         filter: brightness(0.6);
       }
     `;
->>>>>>> c0581905
   }
 
   return css`
