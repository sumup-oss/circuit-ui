/**
 * Copyright 2021, SumUp Ltd.
 * Licensed under the Apache License, Version 2.0 (the "License");
 * you may not use this file except in compliance with the License.
 * You may obtain a copy of the License at
 *
 * http://www.apache.org/licenses/LICENSE-2.0
 *
 * Unless required by applicable law or agreed to in writing, software
 * distributed under the License is distributed on an "AS IS" BASIS,
 * WITHOUT WARRANTIES OR CONDITIONS OF ANY KIND, either express or implied.
 * See the License for the specific language governing permissions and
 * limitations under the License.
 */

import {
  useState,
  useRef,
  InputHTMLAttributes,
  ChangeEvent,
  ClipboardEvent,
  DragEvent,
} from 'react';
import { css } from '@emotion/react';
import { Delete, Plus } from '@sumup/icons';

import { ClickEvent } from '../../types/events';
import styled, { StyleProps } from '../../styles/styled';
import { uniqueId } from '../../util/id';
import { focusOutline, hideVisually } from '../../styles/style-mixins';
import { FieldWrapper, FieldLabel, FieldValidationHint } from '../FieldAtoms';
import IconButton, { IconButtonProps } from '../IconButton';
import Spinner from '../Spinner';
import { AccessibilityError } from '../../util/errors';

type Size = 'giga' | 'yotta';

export interface ImageInputProps
  extends Omit<InputHTMLAttributes<HTMLInputElement>, 'size' | 'onChange'> {
  /**
   * A clear and concise description of the ImageInput's purpose.
   */
  label: string;
  /**
   * The visual component to render as an image input. It should accept an src
   * prop to render the image.
   */
  component: ({ src, alt }: { src?: string; alt: string }) => JSX.Element;
  /**
   * A callback function to call when the user has selected an image.
   */
  onChange: (event: File) => void | Promise<void>;
  /**
   * A callback function to call when the input is cleared.
   */
  onClear: (event: ClickEvent) => void | Promise<void>;
  /**
   * An accessible label for the "clear" icon button.
   */
  clearButtonLabel: string;
  /**
   * An accessible label to communicate the input's loading state.
   */
  loadingLabel: string;
  /**
   * The source URL of an existing Avatar to be displayed in the ImageInput.
   */
  src?: string;
  /**
   * A unique identifier for the input element. If not defined, a generated id
   * is used.
   */
  id?: string;
  /**
   * Triggers error styles on the component. Important for accessibility.
   */
  invalid?: boolean;
  /**
   * An information or error message, displayed below the input.
   */
  validationHint?: string;
  /**
   * Changes the size of the button that controls the input. Defaults to "yotta".
   */
  size?: Size;
}

const InputWrapper = styled.div`
  display: inline-block;
  position: relative;
  text-align: center;
`;

const HiddenInput = styled.input(
  hideVisually,
  ({ theme }) => css`
    &:focus + label > *:last-child {
      ${focusOutline(theme)};
    }

    &:focus:not(:focus-visible) + label > *:last-child {
      box-shadow: none;
    }
  `,
);

type LabelProps = {
  isLoading: boolean;
  isDragging: boolean;
  invalid: boolean;
};

const baseLabelStyles = ({ theme }: StyleProps) => css`
  cursor: pointer;

  &::before {
    content: '';
    position: absolute;
    top: 0;
    left: 0%;
    width: 100%;
    height: 100%;
    border-radius: 12px;
    pointer-events: none;
    background-color: ${theme.colors.black};
    opacity: 0;
    transition: opacity ${theme.transitions.default};
  }

  > *:last-child {
    transition: box-shadow ${theme.transitions.default};
  }

  @supports (-webkit-filter: brightness(1)) or (filter: brightness(1)) {
    transition: filter ${theme.transitions.default};

    &::before {
      content: none;
    }
  }
`;

const invalidLabelStyles = ({ theme, invalid }: LabelProps & StyleProps) =>
  invalid &&
  css`
    > *:last-child {
      box-shadow: 0 0 0 2px ${theme.colors.alert};
    }
    &:hover > *:last-child {
      box-shadow: 0 0 0 2px ${theme.colors.r700};
    }
  `;

const loadingLabelStyles = ({ isLoading }: LabelProps) => {
  if (isLoading) {
    return css`
      &::before {
        opacity: 0.4;
      }

      @supports (-webkit-filter: brightness(1)) or (filter: brightness(1)) {
        filter: brightness(0.6);
      }
    `;
  }

  return css`
    &:hover::before {
      opacity: 0.1;
    }
    &:active::before {
      opacity: 0.2;
    }

    @supports (-webkit-filter: brightness(1)) or (filter: brightness(1)) {
      &:hover {
        filter: brightness(0.9);
      }
      &:active {
        filter: brightness(0.8);
      }
    }
  `;
};

const draggingLabelStyles = ({ theme, isDragging }: LabelProps & StyleProps) =>
  isDragging &&
  css`
    *:last-child {
      ${focusOutline(theme)};
    }

    &::before {
      opacity: 0.1;
    }

    @supports (-webkit-filter: brightness(1)) or (filter: brightness(1)) {
      filter: brightness(0.9);
    }
  `;

const addButtonStyles = ({ theme }: StyleProps) => css`
  &:hover {
    & > button {
      background-color: ${theme.colors.p700};
      border-color: ${theme.colors.p700};
    }
  }
  &:active {
    & > button {
      background-color: ${theme.colors.p900};
      border-color: ${theme.colors.p900};
    }
  }
`;

const Label = styled(FieldLabel)<LabelProps>(
  baseLabelStyles,
  invalidLabelStyles,
  loadingLabelStyles,
  draggingLabelStyles,
  addButtonStyles,
);

const actionButtonBaseStyles = ({ theme }: StyleProps) => css`
  position: absolute;
  right: -${theme.spacings.bit};
  bottom: -${theme.spacings.bit};
`;

const actionButtonSizeStyles = ({ buttonSize }: ActionButtonProps) => {
  if (buttonSize === 'giga') {
    return css`
      padding: 5px;
      svg {
        width: 14px;
        height: 14px;
      }
    `;
  }
  return null;
};

type ActionButtonProps = IconButtonProps & { buttonSize: Size };

const ActionButton = styled(IconButton)<ActionButtonProps>(
  actionButtonBaseStyles,
  actionButtonSizeStyles,
);

const AddButton = styled(ActionButton)`
  pointer-events: none;
`;

type LoadingIconProps = { isLoading: boolean };

const spinnerBaseStyles = ({ theme }: LoadingIconProps & StyleProps) => css`
  position: absolute;
  width: ${theme.iconSizes.giga};
  height: ${theme.iconSizes.giga};
  top: calc(50% - 16px);
  left: calc(50% - 16px);
  opacity: 0;
  visibility: hidden;
  transition: opacity ${theme.transitions.default},
    visibility ${theme.transitions.default};
  color: ${theme.colors.white};
  pointer-events: none;
`;

const spinnerLoadingStyles = ({ isLoading }: LoadingIconProps) =>
  isLoading &&
  css`
    opacity: 1;
    visibility: inherit;
  `;

const LoadingIcon = styled(Spinner)<LoadingIconProps>(
  spinnerBaseStyles,
  spinnerLoadingStyles,
);

const LoadingLabel = styled.span(hideVisually);

/**
 * The ImageInput component allows users to upload images.
 */
export const ImageInput = ({
  label,
  src,
  alt,
  size = 'yotta',
  id: customId,
  clearButtonLabel,
  onChange,
  onClear,
  disabled,
  validationHint,
  invalid = false,
  loadingLabel,
  component: Component,
  className,
  style,
  ...props
}: ImageInputProps): JSX.Element => {
  if (
    process.env.NODE_ENV !== 'production' &&
    process.env.NODE_ENV !== 'test'
  ) {
    if (!label) {
      throw new AccessibilityError(
        'ImageInput',
        'The `label` prop is missing.',
      );
    }
    if (!clearButtonLabel) {
      throw new AccessibilityError(
        'ImageInput',
        'The `clearButtonLabel` prop is missing.',
      );
    }
    if (!loadingLabel) {
      throw new AccessibilityError(
        'ImageInput',
        'The `loadingLabel` prop is missing.',
      );
    }
  }

  const inputRef = useRef<HTMLInputElement>(null);
  const id = customId || uniqueId('image-input_');
  const validationHintId = uniqueId('validation-hint_');
  const [isLoading, setIsLoading] = useState<boolean>(false);
  const [isDragging, setDragging] = useState<boolean>(false);
  const [previewImage, setPreviewImage] = useState<string>('');

  const handleChange = (files?: FileList | null) => {
    const file = files && files[0];
    if (!file) {
      return;
    }
    setPreviewImage('');
    setIsLoading(true);
    setPreviewImage(URL.createObjectURL(file));
    Promise.resolve(onChange(file))
      .then(() => setIsLoading(false))
      .catch(() => setIsLoading(false));
  };

  const handleInputChange = (event: ChangeEvent<HTMLInputElement>) =>
    handleChange(event.target.files);

  const clearInputElement = () => {
    if (inputRef.current) {
      inputRef.current.value = '';
    }
  };

  const handleClear = (event: ClickEvent) => {
    Promise.resolve(onClear(event))
      .then(() => {
        clearInputElement();
        setPreviewImage('');
      })
      .catch(() => {
        clearInputElement();
        setPreviewImage('');
      });
  };

  /**
   * We clear the input DOM element on click so that the onChange event is
   * re-triggered if the same image is uploaded again.
   */
  const handleClick = () => {
    clearInputElement();
  };

  const handlePaste = (event: ClipboardEvent) => {
    const { files } = event.clipboardData;
    handleChange(files);

    if (inputRef.current && files) {
      // An error is thrown when trying to assign anything but a FileList here.
      // For security reasons, it's not possible to simulate a FileList object.
      // That's why this code has to be disabled during testing.
      if (process.env.NODE_ENV !== 'test') {
        inputRef.current.files = files;
      }
    }
  };

  const handleDragging = (event: DragEvent) => {
    event.preventDefault();
    event.stopPropagation();
    setDragging(true);
  };

  const handleDragLeave = (event: DragEvent) => {
    event.preventDefault();
    event.stopPropagation();
    setDragging(false);
  };

  const handleDrop = (event: DragEvent) => {
    handleDragLeave(event);
    const files = event.dataTransfer && event.dataTransfer.files;
    handleChange(files);

    if (inputRef.current && files) {
      // An error is thrown when trying to assign anything but a FileList here.
      // For security reasons, it's not possible to simulate a FileList object.
      // That's why this code has to be disabled during testing.
      if (process.env.NODE_ENV !== 'test') {
        inputRef.current.files = files;
      }
    }
  };

  return (
    <FieldWrapper
      className={className}
      style={style}
      disabled={disabled}
      noMargin
    >
      <InputWrapper onPaste={handlePaste}>
        <HiddenInput
          ref={inputRef}
          id={id}
          type="file"
          accept="image/*"
          onChange={handleInputChange}
          onClick={handleClick}
          disabled={disabled || isLoading}
          aria-invalid={invalid}
          aria-describedby={validationHintId}
          {...props}
        />
        <Label
          isLoading={isLoading}
          isDragging={isDragging}
          invalid={invalid}
          htmlFor={id}
          onDragEnter={handleDragging}
          onDragOver={handleDragging}
          onDragLeave={handleDragLeave}
          onDrop={handleDrop}
        >
          <span css={hideVisually()}>{label}</span>
          <Component src={src || previewImage} alt={alt || ''} />
        </Label>
        {src ? (
          <ActionButton
            type="button"
            size="kilo"
            variant="primary"
            destructive
            label={clearButtonLabel}
            onClick={handleClear}
            disabled={isLoading}
            buttonSize={size}
          >
            <Delete size="16" />
          </ActionButton>
        ) : (
          <AddButton
            type="button"
            size="kilo"
            variant="primary"
            aria-hidden="true"
            tabIndex={-1}
            label="-" // We need to pass a label here to prevent IconButton from throwing
            disabled={isLoading}
            buttonSize={size}
          >
            <Plus size="16" />
          </AddButton>
        )}
        <LoadingIcon isLoading={isLoading}>
          <LoadingLabel>{loadingLabel}</LoadingLabel>
        </LoadingIcon>
      </InputWrapper>
<<<<<<< HEAD
      <FieldValidationHint validationHint={validationHint} invalid={invalid} />
    </FieldWrapper>
=======
      <ValidationHint
        id={validationHintId}
        aria-live="polite"
        validationHint={validationHint}
        invalid={invalid}
      />
    </Fragment>
>>>>>>> d0601d3d
  );
};<|MERGE_RESOLUTION|>--- conflicted
+++ resolved
@@ -481,17 +481,12 @@
           <LoadingLabel>{loadingLabel}</LoadingLabel>
         </LoadingIcon>
       </InputWrapper>
-<<<<<<< HEAD
-      <FieldValidationHint validationHint={validationHint} invalid={invalid} />
-    </FieldWrapper>
-=======
-      <ValidationHint
+      <FieldValidationHint
         id={validationHintId}
         aria-live="polite"
         validationHint={validationHint}
         invalid={invalid}
       />
-    </Fragment>
->>>>>>> d0601d3d
+    </FieldWrapper>
   );
 };