--- conflicted
+++ resolved
@@ -16,11 +16,7 @@
 import { describe, expect, it } from 'vitest';
 import { createRef } from 'react';
 
-<<<<<<< HEAD
-import { render, axe } from '../../util/test-utils.js';
-=======
-import { render, screen, axe } from '../../util/test-utils';
->>>>>>> 503d6e56
+import { render, screen, axe } from '../../util/test-utils.js';
 
 import { Toggle } from './Toggle.js';
 
