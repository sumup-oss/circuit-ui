.track {
  --toggle-track-width: 40px;
  --toggle-track-height: 24px;
  --toggle-knob-size: 16px;
  --toggle-animation-timing: var(--cui-transitions-default);

  position: relative;
  flex: 0 0 var(--toggle-track-width);
  width: var(--toggle-track-width);
  height: var(--toggle-track-height);
  padding: 0;
  margin: 0;
  overflow: visible;
  appearance: none;
  cursor: pointer;
  background-color: var(--cui-bg-highlight);
  border: 0;
  border-radius: var(--toggle-track-height);
  outline: 0;
  transition: background-color var(--toggle-animation-timing);
}

.track:hover {
  background-color: var(--cui-bg-highlight-hovered);
}

.track:active {
  background-color: var(--cui-bg-highlight-pressed);
}

.track[aria-checked="true"] {
  background-color: var(--cui-bg-success-strong);
}

.track[aria-checked="true"]:hover {
  background-color: var(--cui-bg-success-strong-hovered);
}

.track[aria-checked="true"]:active {
  background-color: var(--cui-bg-success-strong-pressed);
}

.track:disabled,
.track[disabled] {
  background-color: var(--cui-bg-highlight-disabled);
}

.track[aria-checked="true"]:disabled,
.track[aria-checked="true"][disabled] {
  background-color: var(--cui-bg-success-strong-disabled);
}

.knob {
  position: absolute;
  top: 50%;
  display: block;
  width: var(--toggle-knob-size);
  height: var(--toggle-knob-size);
  background-color: #fff;
  border-radius: var(--toggle-knob-size);
  box-shadow: 0 2px 4px 0 rgb(0 0 0 / 25%);
  transition:
    box-shadow var(--toggle-animation-timing),
    transform var(--toggle-animation-timing);
  transform: translate3d(var(--cui-spacings-bit), -50%, 0);
}

[aria-checked="true"] .knob {
  transform: translate3d(
    calc(
      var(--toggle-track-width) - var(--toggle-knob-size) -
        var(--cui-spacings-bit)
    ),
    -50%,
    0
  );
}

[disabled] .knob,
[data-disabled="true"] .knob {
  background-color: var(--cui-fg-on-strong-disabled);
}

.wrapper {
  display: flex;
  align-items: flex-start;
}

@media (max-width: 479px) {
  .wrapper {
    flex-direction: row-reverse;
    justify-content: space-between;
  }
}

.label {
  display: block;
<<<<<<< HEAD
  margin-left: var(--cui-spacings-kilo);
  font-size: var(--cui-body-m-font-size);
=======
  padding-left: var(--cui-spacings-kilo);
  font-size: var(--cui-typography-body-one-font-size);
>>>>>>> 98e71342
  font-weight: var(--cui-font-weight-regular);
  line-height: var(--cui-body-m-line-height);
  cursor: pointer;
}

@media (max-width: 479px) {
  .label {
    padding-right: var(--cui-spacings-kilo);
    padding-left: 0;
  }
}

[data-disabled="true"] .label {
  color: var(--cui-fg-normal-disabled);
}<|MERGE_RESOLUTION|>--- conflicted
+++ resolved
@@ -95,13 +95,8 @@
 
 .label {
   display: block;
-<<<<<<< HEAD
-  margin-left: var(--cui-spacings-kilo);
+  padding-left: var(--cui-spacings-kilo);
   font-size: var(--cui-body-m-font-size);
-=======
-  padding-left: var(--cui-spacings-kilo);
-  font-size: var(--cui-typography-body-one-font-size);
->>>>>>> 98e71342
   font-weight: var(--cui-font-weight-regular);
   line-height: var(--cui-body-m-line-height);
   cursor: pointer;
