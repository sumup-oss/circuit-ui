--- conflicted
+++ resolved
@@ -207,31 +207,20 @@
     </button>
     <label
       class="circuit-4"
-      for="toggle-switch_1"
-      id="toggle-label_2"
+      for=":r0:"
+      id=":r1:"
     >
       Label
       <span
         aria-hidden="true"
         class="circuit-5"
-<<<<<<< HEAD
-        for=":r0:"
-        id=":r1:"
-      >
-        Label
-      </label>
-      <p
-        class="circuit-6"
-        id=":r2:"
-=======
->>>>>>> 503d6e56
       >
         A longer explanation
       </span>
     </label>
     <p
       class="circuit-3"
-      id="toggle-explanation_3"
+      id=":r2:"
     >
       A longer explanation
     </p>
