--- conflicted
+++ resolved
@@ -79,26 +79,14 @@
    */
   action?: Omit<ButtonProps, 'variant' | 'size'>;
   /**
-<<<<<<< HEAD
-   * Whether the toggletip is initially open. Default: 'false'.
-=======
-   * Label for the toggletip's close button.
-   */
-  closeButtonLabel?: string;
-  /**
    * Whether the toggletip is initially open.
    * @default false
->>>>>>> 8bef729a
    */
   defaultOpen?: boolean;
   /**
    * Where to display the toggletip relative to the trigger component. The
    * toggletip will automatically move if there isn't enough space available.
-<<<<<<< HEAD
-   * @default 'top'.
-=======
    * @default 'top'
->>>>>>> 8bef729a
    */
   placement?: Placement;
   /**
@@ -107,29 +95,14 @@
    * Pass a number to move the floating element on the main axis, away from (if
    * positive) or towards (if negative) the reference element. Pass an object
    * to displace the floating element on both the main and cross axes.
-<<<<<<< HEAD
-   *
-   * @default: 12.
+   * @default 12
    */
   offset?: number | { mainAxis?: number; crossAxis?: number };
-=======
-   * @default 12
-   */
-  offset?: number | { mainAxis?: number; crossAxis?: number };
-  /**
-   * One or more [IETF BCP 47](https://en.wikipedia.org/wiki/IETF_language_tag)
-   * locale identifiers such as `'de-DE'` or `['GB', 'en-US']`.
-   * When passing an array, the first supported locale is used.
-   * Defaults to `navigator.language` in supported environments.
-   * @default navigator.language
-   */
-  locale?: Locale;
   /**
    * The strategy to use when positioning the floating element.
    * @default 'fixed'
    */
   strategy?: Strategy;
->>>>>>> 8bef729a
 }
 
 export const Toggletip = forwardRef<HTMLDialogElement, ToggletipProps>(
