.base {
  /* The arrow should be 8px tall. A square element is rotated to achieve a triangular shape. Using Pythagoras' theorem, we can calculate the ratio between the triangle height and the square sides: √(8^2 + 8^2) / 8 ≈ 1.414 */
  --tooltip-arrow-size: calc(var(--cui-spacings-byte) * 1.414);

  z-index: var(--cui-z-index-popover);
  visibility: hidden;
  width: max-content;
  max-width: 360px;
  max-width: min(360px, 100vw);
  padding: 0;
  margin: 0;
<<<<<<< HEAD
  overflow: visible;
  border-radius: var(--cui-border-radius-byte);
}

.base::after {
  display: none;
=======
  pointer-events: none;
  background: none;
  border: none;
}

.base[open] {
  visibility: visible;
  pointer-events: auto;
>>>>>>> 350cabd6
}

@media (max-width: 479px) {
  .base {
    width: 100%;
    max-width: 100%;
  }
}

<<<<<<< HEAD
=======
.backdrop {
  display: none;
}

@media (max-width: 479px) {
  .backdrop {
    position: fixed;
    top: 0;
    right: 0;
    bottom: 0;
    left: 0;
    display: block;
    visibility: hidden;
    width: 100%;
    height: 100%;
    pointer-events: none;
    background-color: var(--cui-bg-overlay);
  }

  .base[open] + .backdrop {
    visibility: visible;
    pointer-events: auto;
  }
}

>>>>>>> 350cabd6
.content {
  padding: var(--cui-spacings-mega);
  color: var(--cui-fg-normal);
  outline: 0;
  background-color: var(--cui-bg-elevated);
  border: var(--cui-border-width-kilo) solid var(--cui-border-subtle);
  border-radius: var(--cui-border-radius-byte);
  box-shadow: 0 2px 6px 0 rgb(0 0 0 / 8%);
}

@media (max-width: 479px) {
  .base {
    top: unset;
  }

  .content {
    border-bottom-right-radius: 0;
    border-bottom-left-radius: 0;
  }
}

.headline {
  padding-right: var(--cui-spacings-peta);
  margin-bottom: var(--cui-spacings-bit);
}

.body {
  padding-right: var(--cui-spacings-peta);
}

.action {
  margin-top: var(--cui-spacings-kilo);
}

.close {
  position: absolute;
  top: var(--cui-spacings-mega);
  right: var(--cui-spacings-mega);
}

.arrow {
  position: absolute;
  width: var(--tooltip-arrow-size);
  height: var(--tooltip-arrow-size);
  background-color: var(--cui-bg-elevated);
  border-right: var(--cui-border-width-kilo) solid var(--cui-border-subtle);
  border-bottom: var(--cui-border-width-kilo) solid var(--cui-border-subtle);
  border-bottom-right-radius: 2px;
}

.base[data-side="top"] .arrow {
  top: calc(100% - (var(--tooltip-arrow-size) / 2));
  left: calc(50% - (var(--tooltip-arrow-size) / 2));
  transform: rotate(45deg);
}

.base[data-side="right"] .arrow {
  right: calc(100% - (var(--tooltip-arrow-size) / 2));
  bottom: calc(50% - (var(--tooltip-arrow-size) / 2));
  transform: rotate(135deg);
}

.base[data-side="bottom"] .arrow {
  bottom: calc(100% - (var(--tooltip-arrow-size) / 2));
  left: calc(50% - (var(--tooltip-arrow-size) / 2));
  transform: rotate(225deg);
}

.base[data-side="left"] .arrow {
  bottom: calc(50% - (var(--tooltip-arrow-size) / 2));
  left: calc(100% - (var(--tooltip-arrow-size) / 2));
  transform: rotate(315deg);
}

@media (max-width: 479px) {
  .arrow {
    display: none;
  }
}<|MERGE_RESOLUTION|>--- conflicted
+++ resolved
@@ -9,23 +9,12 @@
   max-width: min(360px, 100vw);
   padding: 0;
   margin: 0;
-<<<<<<< HEAD
   overflow: visible;
   border-radius: var(--cui-border-radius-byte);
 }
 
 .base::after {
   display: none;
-=======
-  pointer-events: none;
-  background: none;
-  border: none;
-}
-
-.base[open] {
-  visibility: visible;
-  pointer-events: auto;
->>>>>>> 350cabd6
 }
 
 @media (max-width: 479px) {
@@ -35,34 +24,6 @@
   }
 }
 
-<<<<<<< HEAD
-=======
-.backdrop {
-  display: none;
-}
-
-@media (max-width: 479px) {
-  .backdrop {
-    position: fixed;
-    top: 0;
-    right: 0;
-    bottom: 0;
-    left: 0;
-    display: block;
-    visibility: hidden;
-    width: 100%;
-    height: 100%;
-    pointer-events: none;
-    background-color: var(--cui-bg-overlay);
-  }
-
-  .base[open] + .backdrop {
-    visibility: visible;
-    pointer-events: auto;
-  }
-}
-
->>>>>>> 350cabd6
 .content {
   padding: var(--cui-spacings-mega);
   color: var(--cui-fg-normal);
