/**
 * Copyright 2019, SumUp Ltd.
 * Licensed under the Apache License, Version 2.0 (the "License");
 * you may not use this file except in compliance with the License.
 * You may obtain a copy of the License at
 *
 * http://www.apache.org/licenses/LICENSE-2.0
 *
 * Unless required by applicable law or agreed to in writing, software
 * distributed under the License is distributed on an "AS IS" BASIS,
 * WITHOUT WARRANTIES OR CONDITIONS OF ANY KIND, either express or implied.
 * See the License for the specific language governing permissions and
 * limitations under the License.
 */

import {
  FieldsetHTMLAttributes,
  InputHTMLAttributes,
  Ref,
  forwardRef,
  useId,
} from 'react';

<<<<<<< HEAD
import styled from '../../styles/styled.js';
import { typography } from '../../styles/style-mixins.js';
import { RadioButton, RadioButtonProps } from '../RadioButton/RadioButton.js';
=======
import { uniqueId } from '../../util/id';
>>>>>>> 503d6e56
import {
  RadioButton,
  RadioButtonProps,
  RadioButtonGroupContext,
} from '../RadioButton/RadioButton';
import {
  FieldLabelText,
  FieldValidationHint,
<<<<<<< HEAD
} from '../FieldAtoms/index.js';
import { AccessibilityError } from '../../util/errors.js';
=======
  FieldLegend,
  FieldSet,
} from '../FieldAtoms';
import { AccessibilityError } from '../../util/errors';
import { isEmpty } from '../../util/helpers';
>>>>>>> 503d6e56

export interface RadioButtonGroupProps
  extends Omit<
    FieldsetHTMLAttributes<HTMLFieldSetElement>,
    'onChange' | 'onBlur'
  > {
  /**
   * A collection of available options. Each option must have at least a value
   * and a label.
   */
  options: Omit<RadioButtonProps, 'onChange' | 'onBlur' | 'name'>[];
  /**
   * A callback that is called when any of the inputs change their values.
   * Passed on to the RadioButtons.
   */
  onChange?: RadioButtonProps['onChange'];
  /**
   * A callback that is called when any of the inputs lose focus.
   * Passed on to the RadioButtons.
   */
  onBlur?: RadioButtonProps['onBlur'];
  /**
   * A visually hidden description of the selector group for screen readers.
   */
  label: string;
  /**
   * Label to indicate that the input is optional. Only displayed when the
   * `required` prop is falsy.
   */
  optionalLabel?: string;
  /**
   * The value of the currently checked RadioButton.
   */
  value?: RadioButtonProps['value'];
  /**
   * The value of the currently checked RadioButton.
   */
  defaultValue?: RadioButtonProps['value'];
  /**
   * The ref to the HTML DOM element
   */
  ref?: Ref<HTMLFieldSetElement>;
  /**
   * An information, warning or error message, displayed below the input.
   */
  validationHint?: string;
  /**
   * Triggers error message below the radio buttons.
   */
  invalid?: boolean;
  /**
   * Triggers warning message below the radio buttons.
   */
  hasWarning?: boolean;
  /**
   * Triggers valid message below the radio buttons.
   */
  showValid?: boolean;
  /**
   * Makes the input group required.
   */
  required?: InputHTMLAttributes<HTMLInputElement>['required'];
  /**
   * Visually hide the label. This should only be used in rare cases and only
   * if the purpose of the field can be inferred from other context.
   */
  hideLabel?: boolean;
}

/**
 * A group of RadioButtons.
 */
export const RadioButtonGroup = forwardRef(
  (
    {
      options,
      onChange,
      onBlur,
      value,
      defaultValue,
      'name': customName,
      label,
      invalid,
      validationHint,
      showValid,
      disabled,
      hasWarning,
      hideLabel,
      optionalLabel,
      required,
      'aria-describedby': descriptionId,
      ...props
    }: RadioButtonGroupProps,
    ref: RadioButtonGroupProps['ref'],
  ) => {
    if (
      process.env.NODE_ENV !== 'production' &&
      process.env.NODE_ENV !== 'test' &&
      !label
    ) {
      throw new AccessibilityError(
        'RadioButtonGroup',
        'The `label` prop is missing. Pass `hideLabel` if you intend to hide the label visually.',
      );
    }
<<<<<<< HEAD
    const name = useId();
    const groupName = customName || name;
    const validationHintId = useId();
=======

    if (isEmpty(options)) {
      return null;
    }

    const name = customName || uniqueId('radio-button-group_');
    const validationHintId = uniqueId('validation-hint_');
>>>>>>> 503d6e56
    const descriptionIds = `${
      descriptionId ? `${descriptionId} ` : ''
    }${validationHintId}`;

    return (
      <FieldSet
        role="radiogroup"
        aria-describedby={descriptionIds}
        aria-orientation="vertical"
<<<<<<< HEAD
        name={groupName}
        // @ts-expect-error The `as` prop above changes the HTML element.
=======
        name={name}
>>>>>>> 503d6e56
        ref={ref}
        disabled={disabled}
        {...props}
      >
        <FieldLegend>
          <FieldLabelText
            label={label}
            hideLabel={hideLabel}
            optionalLabel={optionalLabel}
            required={required}
          />
<<<<<<< HEAD
        </Legend>
        {options &&
          options.map(
            ({ label: optionLabel, value, className, style, ...rest }) => (
              <div
                key={value && value.toString()}
                className={className}
                style={style}
              >
                <RadioButton
                  {...{ ...rest, value, name: groupName, required, onChange }}
                  checked={value === activeValue}
                  label={optionLabel}
                />
              </div>
            ),
          )}
=======
        </FieldLegend>
        <RadioButtonGroupContext.Provider value={true}>
          {options.map(({ className, style, ...option }) => (
            <div key={option.label} className={className} style={style}>
              <RadioButton
                {...option}
                name={name}
                onChange={onChange}
                onBlur={onBlur}
                required={required}
                disabled={disabled || option.disabled}
                invalid={invalid || option.invalid}
                checked={value ? option.value === value : option.checked}
                defaultChecked={
                  defaultValue
                    ? option.value === defaultValue
                    : option.defaultChecked
                }
              />
            </div>
          ))}
        </RadioButtonGroupContext.Provider>
>>>>>>> 503d6e56
        <FieldValidationHint
          id={validationHintId}
          invalid={invalid}
          showValid={showValid}
          disabled={disabled}
          hasWarning={hasWarning}
          validationHint={validationHint}
        />
      </FieldSet>
    );
  },
);

RadioButtonGroup.displayName = 'RadioButtonGroup';<|MERGE_RESOLUTION|>--- conflicted
+++ resolved
@@ -21,31 +21,19 @@
   useId,
 } from 'react';
 
-<<<<<<< HEAD
-import styled from '../../styles/styled.js';
-import { typography } from '../../styles/style-mixins.js';
-import { RadioButton, RadioButtonProps } from '../RadioButton/RadioButton.js';
-=======
-import { uniqueId } from '../../util/id';
->>>>>>> 503d6e56
 import {
   RadioButton,
   RadioButtonProps,
   RadioButtonGroupContext,
-} from '../RadioButton/RadioButton';
+} from '../RadioButton/RadioButton.js';
 import {
   FieldLabelText,
   FieldValidationHint,
-<<<<<<< HEAD
+  FieldLegend,
+  FieldSet,
 } from '../FieldAtoms/index.js';
 import { AccessibilityError } from '../../util/errors.js';
-=======
-  FieldLegend,
-  FieldSet,
-} from '../FieldAtoms';
-import { AccessibilityError } from '../../util/errors';
-import { isEmpty } from '../../util/helpers';
->>>>>>> 503d6e56
+import { isEmpty } from '../../util/helpers.js';
 
 export interface RadioButtonGroupProps
   extends Omit<
@@ -141,6 +129,13 @@
     }: RadioButtonGroupProps,
     ref: RadioButtonGroupProps['ref'],
   ) => {
+    const randomName = useId();
+    const name = customName || randomName;
+    const validationHintId = useId();
+    const descriptionIds = `${
+      descriptionId ? `${descriptionId} ` : ''
+    }${validationHintId}`;
+
     if (
       process.env.NODE_ENV !== 'production' &&
       process.env.NODE_ENV !== 'test' &&
@@ -151,34 +146,17 @@
         'The `label` prop is missing. Pass `hideLabel` if you intend to hide the label visually.',
       );
     }
-<<<<<<< HEAD
-    const name = useId();
-    const groupName = customName || name;
-    const validationHintId = useId();
-=======
 
     if (isEmpty(options)) {
       return null;
     }
-
-    const name = customName || uniqueId('radio-button-group_');
-    const validationHintId = uniqueId('validation-hint_');
->>>>>>> 503d6e56
-    const descriptionIds = `${
-      descriptionId ? `${descriptionId} ` : ''
-    }${validationHintId}`;
 
     return (
       <FieldSet
         role="radiogroup"
         aria-describedby={descriptionIds}
         aria-orientation="vertical"
-<<<<<<< HEAD
-        name={groupName}
-        // @ts-expect-error The `as` prop above changes the HTML element.
-=======
         name={name}
->>>>>>> 503d6e56
         ref={ref}
         disabled={disabled}
         {...props}
@@ -190,25 +168,6 @@
             optionalLabel={optionalLabel}
             required={required}
           />
-<<<<<<< HEAD
-        </Legend>
-        {options &&
-          options.map(
-            ({ label: optionLabel, value, className, style, ...rest }) => (
-              <div
-                key={value && value.toString()}
-                className={className}
-                style={style}
-              >
-                <RadioButton
-                  {...{ ...rest, value, name: groupName, required, onChange }}
-                  checked={value === activeValue}
-                  label={optionLabel}
-                />
-              </div>
-            ),
-          )}
-=======
         </FieldLegend>
         <RadioButtonGroupContext.Provider value={true}>
           {options.map(({ className, style, ...option }) => (
@@ -231,7 +190,6 @@
             </div>
           ))}
         </RadioButtonGroupContext.Provider>
->>>>>>> 503d6e56
         <FieldValidationHint
           id={validationHintId}
           invalid={invalid}
