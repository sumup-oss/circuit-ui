--- conflicted
+++ resolved
@@ -16,45 +16,15 @@
 import { describe, expect, it, vi } from 'vitest';
 import { createRef } from 'react';
 
-<<<<<<< HEAD
-import { render, userEvent, axe } from '../../util/test-utils.js';
-
-import { RadioButtonGroup } from './RadioButtonGroup.js';
-
-describe('RadioButtonGroup', () => {
-  const defaultProps = {
-    options: [
-      {
-        label: 'Option 1',
-        value: 'first',
-      },
-      {
-        label: 'Option 2',
-        value: 'second',
-      },
-      {
-        label: 'Option 3',
-        value: 'third',
-      },
-    ],
-    onChange: vi.fn(),
-    label: 'Choose an option',
-  };
-
-  describe('Styles', () => {
-    it('should render with default styles', () => {
-      const { container } = render(<RadioButtonGroup {...defaultProps} />);
-      expect(container).toMatchSnapshot();
-=======
 import {
   render,
   userEvent,
   axe,
   screen,
   fireEvent,
-} from '../../util/test-utils';
-
-import { RadioButtonGroup, RadioButtonGroupProps } from './RadioButtonGroup';
+} from '../../util/test-utils.js';
+
+import { RadioButtonGroup, RadioButtonGroupProps } from './RadioButtonGroup.js';
 
 const defaultProps: RadioButtonGroupProps = {
   label: 'label',
@@ -94,11 +64,7 @@
     it('should be initially checked (controlled)', () => {
       const value = 'second';
       render(
-        <RadioButtonGroup
-          {...defaultProps}
-          value={value}
-          onChange={jest.fn()}
-        />,
+        <RadioButtonGroup {...defaultProps} value={value} onChange={vi.fn()} />,
       );
       expect(screen.getByLabelText('Option 1')).not.toBeChecked();
       expect(screen.getByLabelText('Option 2')).toBeChecked();
@@ -169,7 +135,6 @@
       expect(groupEl).toHaveAccessibleDescription(
         `${customDescription} ${description}`,
       );
->>>>>>> 503d6e56
     });
   });
 
@@ -184,7 +149,7 @@
         <RadioButtonGroup
           {...defaultProps}
           value={value}
-          onChange={jest.fn()}
+          onChange={vi.fn()}
           options={options}
         />,
       );
@@ -202,7 +167,7 @@
         <RadioButtonGroup
           {...defaultProps}
           defaultValue={defaultValue}
-          onChange={jest.fn()}
+          onChange={vi.fn()}
           options={options}
         />,
       );
@@ -211,15 +176,8 @@
     });
 
     it('should call the change handler when clicked', async () => {
-<<<<<<< HEAD
       const onChange = vi.fn();
-      const { getByLabelText } = render(
-        <RadioButtonGroup {...defaultProps} onChange={onChange} />,
-      );
-=======
-      const onChange = jest.fn();
       render(<RadioButtonGroup {...defaultProps} onChange={onChange} />);
->>>>>>> 503d6e56
 
       await userEvent.click(screen.getByLabelText('Option 3'));
 
@@ -227,7 +185,7 @@
     });
 
     it('should call the blur handler when loosing focus', async () => {
-      const onBlur = jest.fn();
+      const onBlur = vi.fn();
       render(<RadioButtonGroup {...defaultProps} onBlur={onBlur} />);
       const inputEl = screen.getByLabelText('Option 1');
 
