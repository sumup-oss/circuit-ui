--- conflicted
+++ resolved
@@ -44,11 +44,7 @@
 };
 
 Base.args = {
-<<<<<<< HEAD
   name: 'radio-button-group-base',
-=======
-  name: 'base',
->>>>>>> 6a79f22c
   label: 'Choose your favourite fruit',
   options: [
     { label: 'Apple', value: 'apple' },
@@ -57,7 +53,6 @@
   ],
 };
 
-<<<<<<< HEAD
 export const Preselected = ({
   value: preselectedValue,
   ...rest
@@ -90,34 +85,6 @@
 
 Invalid.args = {
   name: 'radio-button-group-invalid',
-=======
-export const Validation = (args: RadioButtonGroupProps) => (
-  <Stack>
-    <RadioButtonGroup
-      {...args}
-      name="invalid"
-      validationHint="Please choose an option."
-      invalid
-    />
-    <RadioButtonGroup
-      {...args}
-      value="mango"
-      name="invalid"
-      validationHint="Some people are allergic to mangos."
-      hasWarning
-    />
-    <RadioButtonGroup
-      {...args}
-      value="apple"
-      name="valid"
-      validationHint="Good choice! Apples are delicious."
-      showValid
-    />
-  </Stack>
-);
-
-Validation.args = {
->>>>>>> 6a79f22c
   label: 'Choose your favourite fruit',
   options: [
     { label: 'Apple', value: 'apple' },
@@ -134,18 +101,12 @@
   return <RadioButtonGroup {...args} value={value} onChange={handleChange} />;
 };
 
-<<<<<<< HEAD
 Valid.args = {
   name: 'radio-button-group-valid',
-=======
-Disabled.args = {
-  name: 'disabled',
->>>>>>> 6a79f22c
   label: 'Choose your favourite fruit',
   options: [
     { label: 'Apple', value: 'apple' },
     { label: 'Banana', value: 'banana' },
-<<<<<<< HEAD
     { label: 'Mango', value: 'mango' },
   ],
   showValid: true,
@@ -167,8 +128,5 @@
     { label: 'Apple', value: 'apple' },
     { label: 'Banana', value: 'banana' },
     { label: 'Mango', value: 'mango' },
-=======
-    { label: 'Mango', value: 'mango', disabled: true },
->>>>>>> 6a79f22c
   ],
 };