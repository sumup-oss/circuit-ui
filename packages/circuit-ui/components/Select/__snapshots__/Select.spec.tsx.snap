--- conflicted
+++ resolved
@@ -1179,21 +1179,12 @@
   box-shadow: 0 0 0 1px #B22426;
 }
 
-<<<<<<< HEAD
 .circuit-5:focus {
-  box-shadow: 0 0 0 2px #D23F47;
+  box-shadow: 0 0 0 2px #DE331D;
 }
 
 .circuit-5:active {
-  box-shadow: 0 0 0 1px #D23F47;
-=======
-.circuit-3:focus {
-  box-shadow: 0 0 0 2px #DE331D;
-}
-
-.circuit-3:active {
   box-shadow: 0 0 0 1px #DE331D;
->>>>>>> a857167d
 }
 
 .circuit-6 {
