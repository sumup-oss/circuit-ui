--- conflicted
+++ resolved
@@ -13,13 +13,6 @@
  * limitations under the License.
  */
 
-<<<<<<< HEAD
-import { Fragment, Ref, InputHTMLAttributes, forwardRef, useId } from 'react';
-import { css } from '@emotion/react';
-
-import styled, { StyleProps } from '../../styles/styled.js';
-import { hideVisually, focusOutline } from '../../styles/style-mixins.js';
-=======
 import {
   Fragment,
   InputHTMLAttributes,
@@ -27,16 +20,14 @@
   createContext,
   forwardRef,
   useContext,
+  useId,
 } from 'react';
 import { css } from '@emotion/react';
 
-import styled, { StyleProps } from '../../styles/styled';
-import { hideVisually, focusOutline } from '../../styles/style-mixins';
-import { uniqueId } from '../../util/id';
-import { useClickEvent, TrackingProps } from '../../hooks/useClickEvent';
-import { deprecate } from '../../util/logger';
-import { AccessibilityError } from '../../util/errors';
->>>>>>> 503d6e56
+import styled, { StyleProps } from '../../styles/styled.js';
+import { hideVisually, focusOutline } from '../../styles/style-mixins.js';
+import { deprecate } from '../../util/logger.js';
+import { AccessibilityError } from '../../util/errors.js';
 
 export type SelectorSize = 'kilo' | 'mega' | 'flexible';
 
@@ -78,24 +69,12 @@
    * Whether the user can select multiple options.
    */
   multiple?: boolean;
-  /**
-<<<<<<< HEAD
-   * The ref to the HTML DOM element
-   */
-  ref?: Ref<HTMLInputElement>;
-=======
-   * @deprecated
-   *
-   * Use an `onChange` handler to dispatch user interaction events instead.
-   */
-  tracking?: TrackingProps;
   /**
    * @deprecated
    *
    * Use the `label` and `description` props instead.
    */
   children?: ReactNode;
->>>>>>> 503d6e56
 }
 
 type LabelElProps = Pick<SelectorProps, 'disabled' | 'size'>;
@@ -238,16 +217,12 @@
       label,
       description,
       value,
-      id: customId,
+      'id': customId,
       name,
       disabled,
       multiple,
       onChange,
-<<<<<<< HEAD
-=======
       'aria-describedby': describedBy,
-      tracking,
->>>>>>> 503d6e56
       className,
       style,
       size,
@@ -255,16 +230,12 @@
     },
     ref,
   ) => {
-<<<<<<< HEAD
-    const id = useId();
-    const inputId = customId || id;
-=======
-    const inputId = id || uniqueId('selector_');
-    const descriptionId = description && uniqueId('selector-description_');
-    const descriptionIds = [describedBy, descriptionId]
+    const randomId = useId();
+    const inputId = customId || randomId;
+    const descriptionId = useId();
+    const descriptionIds = [describedBy, description && descriptionId]
       .filter(Boolean)
       .join(' ');
->>>>>>> 503d6e56
     const type = multiple ? 'checkbox' : 'radio';
 
     const isInsideGroup = useContext(SelectorGroupContext);
