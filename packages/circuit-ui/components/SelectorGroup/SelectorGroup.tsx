/**
 * Copyright 2019, SumUp Ltd.
 * Licensed under the Apache License, Version 2.0 (the "License");
 * you may not use this file except in compliance with the License.
 * You may obtain a copy of the License at
 *
 * http://www.apache.org/licenses/LICENSE-2.0
 *
 * Unless required by applicable law or agreed to in writing, software
 * distributed under the License is distributed on an "AS IS" BASIS,
 * WITHOUT WARRANTIES OR CONDITIONS OF ANY KIND, either express or implied.
 * See the License for the specific language governing permissions and
 * limitations under the License.
 */

<<<<<<< HEAD
import { ReactNode, Ref, forwardRef, ChangeEventHandler, useId } from 'react';
import { css } from '@emotion/react';

import styled, { StyleProps } from '../../styles/styled.js';
import Selector from '../Selector/index.js';
import { SelectorSize } from '../Selector/Selector.js';
import { hideVisually, typography } from '../../styles/style-mixins.js';
import { AccessibilityError } from '../../util/errors.js';

export interface SelectorGroupProps {
=======
import {
  Ref,
  forwardRef,
  FieldsetHTMLAttributes,
  InputHTMLAttributes,
} from 'react';
import { css } from '@emotion/react';

import styled, { StyleProps } from '../../styles/styled';
import { uniqueId } from '../../util/id';
import {
  Selector,
  SelectorProps,
  SelectorGroupContext,
  SelectorSize,
} from '../Selector/Selector';
import { AccessibilityError } from '../../util/errors';
import { FieldLabelText, FieldLegend, FieldSet } from '../FieldAtoms';
import { isEmpty } from '../../util/helpers';

export interface SelectorGroupProps
  extends Omit<
    FieldsetHTMLAttributes<HTMLFieldSetElement>,
    'onChange' | 'onBlur'
  > {
>>>>>>> 503d6e56
  /**
   * A collection of available options. Each option must have at least
   * a value and label.
   */
  options: Omit<SelectorProps, 'onChange' | 'onBlur' | 'name'>[];
  /**
   * A callback that is called when any of the inputs change their values.
   * Passed on to the Selectors.
   */
  onChange?: SelectorProps['onChange'];
  /**
   * A callback that is called when any of the inputs lose focus.
   * Passed on to the Selectors.
   */
  onBlur?: SelectorProps['onBlur'];
  /**
   * The value of the currently checked options.
   */
  value?: string | string[];
  /**
   * The value of the initially checked options.
   */
  defaultValue?: string | string[];
  /**
   * A description of the selector group.
   */
  label: string;
  /**
   * A unique name for the selector group.
   */
  name?: string;
  /**
   * Whether the user can select multiple options.
   */
  multiple?: boolean;
  /**
   * Size of the Selectors within the group. Default: 'mega'.
   */
  size?: SelectorSize;
  /**
   * Whether the group should take the whole width available. Defaults to true.
   */
  stretch?: boolean;
  /**
   * Visually hide the label. This should only be used in rare cases and only
   * if the purpose of the field can be inferred from other context.
   */
  hideLabel?: boolean;
  /**
   * Label to indicate that the input is optional. Only displayed when the
   * `required` prop is falsy.
   */
  optionalLabel?: string;
  /**
   * Makes the input group required.
   */
  required?: InputHTMLAttributes<HTMLInputElement>['required'];
  /**
   * The ref to the HTML DOM element.
   */
  ref?: Ref<HTMLFieldSetElement>;
}

type ContainerProps = Pick<SelectorGroupProps, 'stretch'>;

const stretchStyles = ({ stretch = false }: StyleProps & ContainerProps) => {
  if (stretch) {
    return css`
      display: flex;
      align-items: stretch;
      width: 100%;
    `;
  }

  return css`
    display: inline-flex;
    align-items: flex-start;
    width: auto;
  `;
};

const baseStyles = ({ theme }: StyleProps) => css`
  display: flex;
  flex-direction: row;
  width: 100%;

  > div:not(:last-child) {
    margin-right: ${theme.spacings.mega};
  }
`;

const StyledFieldset = styled(FieldSet)(baseStyles, stretchStyles);

const OptionItem = styled.div`
  flex: 1;
  align-self: stretch;
  & label {
    height: 100%;
  }
`;

function isChecked(
  option: SelectorProps,
  value: SelectorGroupProps['value'] = [],
  multiple?: boolean,
): boolean {
  return multiple ? value.includes(option.value) : value === option.value;
}

/**
 * A group of Selectors.
 */
export const SelectorGroup = forwardRef(
  (
    {
      options,
      onChange,
      onBlur,
      value,
      defaultValue,
      'name': customName,
      'aria-describedby': descriptionId,
      label,
      required,
      optionalLabel,
      disabled,
      multiple,
      size,
      stretch,
      hideLabel,
      ...props
    }: SelectorGroupProps,
    ref: SelectorGroupProps['ref'],
  ) => {
    if (
      process.env.NODE_ENV !== 'production' &&
      process.env.NODE_ENV !== 'test' &&
      !label
    ) {
      throw new AccessibilityError(
        'SelectorGroup',
        'The `label` prop is required. Pass `hideLabel` if you intend to hide the label visually.',
      );
    }
    const name = useId();
    const groupName = customName || name;

    if (isEmpty(options)) {
      return null;
    }

    return (
<<<<<<< HEAD
      <Fieldset ref={ref} stretch={stretch} {...rest}>
        <Legend hideLabel={hideLabel}>{label}</Legend>
        {options.map(({ children, value, ...optionRest }) => (
          <OptionItem key={value}>
            <Selector
              name={groupName}
              onChange={onChange}
              multiple={multiple}
              value={value}
              size={size}
              css={css`
                width: 100%;
              `}
              checked={
                multiple ? activeValue.includes(value) : value === activeValue
              }
              {...optionRest}
            >
              {children}
            </Selector>
          </OptionItem>
        ))}
      </Fieldset>
=======
      <StyledFieldset
        name={name}
        aria-describedby={descriptionId}
        ref={ref}
        disabled={disabled}
        role={multiple ? undefined : 'radiogroup'}
        aria-orientation={multiple ? undefined : 'horizontal'}
        {...props}
      >
        <FieldLegend>
          <FieldLabelText
            label={label}
            hideLabel={hideLabel}
            optionalLabel={optionalLabel}
            required={required}
          />
        </FieldLegend>
        <SelectorGroupContext.Provider value={true}>
          {options.map((option) => (
            <OptionItem key={option.label}>
              <Selector
                {...option}
                name={name}
                onChange={onChange}
                onBlur={onBlur}
                multiple={multiple}
                size={size}
                css={css`
                  width: 100%;
                `}
                disabled={disabled || option.disabled}
                checked={
                  value ? isChecked(option, value, multiple) : option.checked
                }
                defaultChecked={
                  defaultValue
                    ? isChecked(option, defaultValue, multiple)
                    : option.defaultChecked
                }
              />
            </OptionItem>
          ))}
        </SelectorGroupContext.Provider>
      </StyledFieldset>
>>>>>>> 503d6e56
    );
  },
);

SelectorGroup.displayName = 'SelectorGroup';<|MERGE_RESOLUTION|>--- conflicted
+++ resolved
@@ -13,44 +13,31 @@
  * limitations under the License.
  */
 
-<<<<<<< HEAD
-import { ReactNode, Ref, forwardRef, ChangeEventHandler, useId } from 'react';
-import { css } from '@emotion/react';
-
-import styled, { StyleProps } from '../../styles/styled.js';
-import Selector from '../Selector/index.js';
-import { SelectorSize } from '../Selector/Selector.js';
-import { hideVisually, typography } from '../../styles/style-mixins.js';
-import { AccessibilityError } from '../../util/errors.js';
-
-export interface SelectorGroupProps {
-=======
 import {
   Ref,
   forwardRef,
   FieldsetHTMLAttributes,
   InputHTMLAttributes,
+  useId,
 } from 'react';
 import { css } from '@emotion/react';
 
-import styled, { StyleProps } from '../../styles/styled';
-import { uniqueId } from '../../util/id';
+import styled, { StyleProps } from '../../styles/styled.js';
 import {
   Selector,
   SelectorProps,
   SelectorGroupContext,
   SelectorSize,
-} from '../Selector/Selector';
-import { AccessibilityError } from '../../util/errors';
-import { FieldLabelText, FieldLegend, FieldSet } from '../FieldAtoms';
-import { isEmpty } from '../../util/helpers';
+} from '../Selector/Selector.js';
+import { AccessibilityError } from '../../util/errors.js';
+import { FieldLabelText, FieldLegend, FieldSet } from '../FieldAtoms/index.js';
+import { isEmpty } from '../../util/helpers.js';
 
 export interface SelectorGroupProps
   extends Omit<
     FieldsetHTMLAttributes<HTMLFieldSetElement>,
     'onChange' | 'onBlur'
   > {
->>>>>>> 503d6e56
   /**
    * A collection of available options. Each option must have at least
    * a value and label.
@@ -195,39 +182,14 @@
         'The `label` prop is required. Pass `hideLabel` if you intend to hide the label visually.',
       );
     }
-    const name = useId();
-    const groupName = customName || name;
+    const randomName = useId();
+    const name = customName || randomName;
 
     if (isEmpty(options)) {
       return null;
     }
 
     return (
-<<<<<<< HEAD
-      <Fieldset ref={ref} stretch={stretch} {...rest}>
-        <Legend hideLabel={hideLabel}>{label}</Legend>
-        {options.map(({ children, value, ...optionRest }) => (
-          <OptionItem key={value}>
-            <Selector
-              name={groupName}
-              onChange={onChange}
-              multiple={multiple}
-              value={value}
-              size={size}
-              css={css`
-                width: 100%;
-              `}
-              checked={
-                multiple ? activeValue.includes(value) : value === activeValue
-              }
-              {...optionRest}
-            >
-              {children}
-            </Selector>
-          </OptionItem>
-        ))}
-      </Fieldset>
-=======
       <StyledFieldset
         name={name}
         aria-describedby={descriptionId}
@@ -272,7 +234,6 @@
           ))}
         </SelectorGroupContext.Provider>
       </StyledFieldset>
->>>>>>> 503d6e56
     );
   },
 );
