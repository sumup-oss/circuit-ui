/**
 * Copyright 2019, SumUp Ltd.
 * Licensed under the Apache License, Version 2.0 (the "License");
 * you may not use this file except in compliance with the License.
 * You may obtain a copy of the License at
 *
 * http://www.apache.org/licenses/LICENSE-2.0
 *
 * Unless required by applicable law or agreed to in writing, software
 * distributed under the License is distributed on an "AS IS" BASIS,
 * WITHOUT WARRANTIES OR CONDITIONS OF ANY KIND, either express or implied.
 * See the License for the specific language governing permissions and
 * limitations under the License.
 */

import { describe, expect, it, vi } from 'vitest';
import { createRef } from 'react';

<<<<<<< HEAD
import { axe, render, screen } from '../../util/test-utils.js';

import { SelectorGroup } from './SelectorGroup.js';

describe('SelectorGroup', () => {
  const defaultProps = {
    onChange: vi.fn(),
    value: '',
    label: 'Choose an option',
    options: [
      {
        children: 'Option 1',
        value: 'first',
      },
      {
        children: 'Option 2',
        value: 'second',
      },
      {
        children: 'Option 3',
        value: 'third',
      },
    ],
  };

  /**
   * Style tests.
   */
  it('should render with default styles', () => {
    const { container } = render(<SelectorGroup {...defaultProps} />);
    expect(container).toMatchSnapshot();
  });
=======
import {
  axe,
  fireEvent,
  render,
  screen,
  userEvent,
} from '../../util/test-utils';

import { SelectorGroup, SelectorGroupProps } from './SelectorGroup';

const defaultProps: SelectorGroupProps = {
  label: 'label',
  name: 'selector-group',
  options: [
    { label: 'Option 1', value: 'first' },
    { label: 'Option 2', value: 'second' },
    { label: 'Option 3', value: 'third' },
  ],
};

describe('SelectorGroup', () => {
  describe('Structure & Semantics', () => {
    it('should not render if the options are empty', () => {
      render(<SelectorGroup {...defaultProps} options={[]} />);
      const groupEl = screen.queryByRole('radiogroup');
      expect(groupEl).toBeNull();
    });
>>>>>>> 503d6e56

    it('should be initially unchecked by default', () => {
      render(<SelectorGroup {...defaultProps} />);
      expect(screen.getByLabelText('Option 1')).not.toBeChecked();
      expect(screen.getByLabelText('Option 2')).not.toBeChecked();
      expect(screen.getByLabelText('Option 3')).not.toBeChecked();
    });

    it('should be initially checked (uncontrolled)', () => {
      const defaultValue = 'first';
      render(<SelectorGroup {...defaultProps} defaultValue={defaultValue} />);
      expect(screen.getByLabelText('Option 1')).toBeChecked();
      expect(screen.getByLabelText('Option 2')).not.toBeChecked();
      expect(screen.getByLabelText('Option 3')).not.toBeChecked();
    });

    it('should be initially checked (controlled)', () => {
      const value = 'second';
      render(
        <SelectorGroup {...defaultProps} value={value} onChange={jest.fn()} />,
      );
      expect(screen.getByLabelText('Option 1')).not.toBeChecked();
      expect(screen.getByLabelText('Option 2')).toBeChecked();
      expect(screen.getByLabelText('Option 3')).not.toBeChecked();
    });

    it('should have the same name for each option', () => {
      render(<SelectorGroup {...defaultProps} />);
      expect(screen.getByLabelText('Option 1')).toHaveAttribute(
        'name',
        defaultProps.name,
      );
      expect(screen.getByLabelText('Option 2')).toHaveAttribute(
        'name',
        defaultProps.name,
      );
      expect(screen.getByLabelText('Option 3')).toHaveAttribute(
        'name',
        defaultProps.name,
      );
    });

    it('should have a label (accessible name)', () => {
      render(<SelectorGroup {...defaultProps} />);
      const groupEl = screen.getByRole('radiogroup');
      expect(groupEl).toHaveAccessibleName(defaultProps.label);
    });

    it('should accept a custom description via aria-describedby', () => {
      const customDescription = 'Custom description';
      const customDescriptionId = 'customDescriptionId';
      render(
        <>
          <span id={customDescriptionId}>{customDescription}</span>
          <SelectorGroup
            aria-describedby={customDescriptionId}
            {...defaultProps}
          />
        </>,
      );
      const groupEl = screen.getByRole('radiogroup');
      expect(groupEl).toHaveAttribute(
        'aria-describedby',
        expect.stringContaining(customDescriptionId),
      );
      expect(groupEl).toHaveAccessibleDescription(customDescription);
    });
  });

  describe('State & Interactions', () => {
    it('should give precedence to the `value` prop over the `checked` attribute of the individual options', () => {
      const value = 'second';
      const options = [
        { label: 'Option 1', value: 'first', checked: true },
        { label: 'Option 2', value: 'second', checked: false },
      ];
      render(
        <SelectorGroup
          {...defaultProps}
          value={value}
          onChange={jest.fn()}
          options={options}
        />,
      );
      expect(screen.getByLabelText('Option 1')).not.toBeChecked();
      expect(screen.getByLabelText('Option 2')).toBeChecked();
    });

    it('should give precedence to the `defaultValue` prop over the `defaultChecked` attribute of the individual options', () => {
      const defaultValue = 'second';
      const options = [
        { label: 'Option 1', value: 'first', defaultChecked: true },
        { label: 'Option 2', value: 'second', defaultChecked: false },
      ];
      render(
        <SelectorGroup
          {...defaultProps}
          defaultValue={defaultValue}
          onChange={jest.fn()}
          options={options}
        />,
      );
      expect(screen.getByLabelText('Option 1')).not.toBeChecked();
      expect(screen.getByLabelText('Option 2')).toBeChecked();
    });

    it('should call the change handler when clicked', async () => {
      const onChange = jest.fn();
      render(<SelectorGroup {...defaultProps} onChange={onChange} />);

      await userEvent.click(screen.getByLabelText('Option 3'));

      expect(onChange).toHaveBeenCalledTimes(1);
    });

    it('should call the blur handler when loosing focus', async () => {
      const onBlur = jest.fn();
      render(<SelectorGroup {...defaultProps} onBlur={onBlur} />);
      const inputEl = screen.getByLabelText('Option 1');

      await userEvent.click(inputEl);
      fireEvent.blur(inputEl);

      expect(onBlur).toHaveBeenCalledTimes(1);
    });

    it('should forward a ref to the group', () => {
      const ref = createRef<HTMLFieldSetElement>();
      render(<SelectorGroup {...defaultProps} ref={ref} />);
      const groupEl = screen.getByRole('radiogroup');
      expect(ref.current).toBe(groupEl);
    });

    it('should disable the options fully', () => {
      render(<SelectorGroup {...defaultProps} disabled />);
      expect(screen.getByRole('radiogroup')).toBeDisabled();
      expect(screen.getByLabelText('Option 1')).toBeDisabled();
      expect(screen.getByLabelText('Option 2')).toBeDisabled();
      expect(screen.getByLabelText('Option 3')).toBeDisabled();
    });

    it('should disable the options partially', () => {
      const options = [
        { label: 'Option 1', value: 'first', disabled: true },
        { label: 'Option 2', value: 'second' },
      ];
      render(<SelectorGroup {...defaultProps} options={options} />);
      expect(screen.getByRole('radiogroup')).not.toBeDisabled();
      expect(screen.getByLabelText('Option 1')).toBeDisabled();
      expect(screen.getByLabelText('Option 2')).not.toBeDisabled();
    });
  });

  describe('Validations', () => {
    it.todo('should announce validation hints to screen reader users');
  });

  describe('Accessibility', () => {
    it('should have no violations', async () => {
      const defaultValue = 'second';
      const { container } = render(
        <SelectorGroup {...defaultProps} defaultValue={defaultValue} />,
      );
      const actual = await axe(container);
      expect(actual).toHaveNoViolations();
    });

    it('should have no violations (multiple)', async () => {
      const defaultValue = ['second'];
      const { container } = render(
        <SelectorGroup
          {...defaultProps}
          defaultValue={defaultValue}
          multiple
        />,
      );
      const actual = await axe(container);
      expect(actual).toHaveNoViolations();
    });

    it.todo('should render an empty live region on mount');

    it.todo('should render status messages in a live region');

    it.todo('should not render descriptions in a live region');
  });
});<|MERGE_RESOLUTION|>--- conflicted
+++ resolved
@@ -16,49 +16,15 @@
 import { describe, expect, it, vi } from 'vitest';
 import { createRef } from 'react';
 
-<<<<<<< HEAD
-import { axe, render, screen } from '../../util/test-utils.js';
-
-import { SelectorGroup } from './SelectorGroup.js';
-
-describe('SelectorGroup', () => {
-  const defaultProps = {
-    onChange: vi.fn(),
-    value: '',
-    label: 'Choose an option',
-    options: [
-      {
-        children: 'Option 1',
-        value: 'first',
-      },
-      {
-        children: 'Option 2',
-        value: 'second',
-      },
-      {
-        children: 'Option 3',
-        value: 'third',
-      },
-    ],
-  };
-
-  /**
-   * Style tests.
-   */
-  it('should render with default styles', () => {
-    const { container } = render(<SelectorGroup {...defaultProps} />);
-    expect(container).toMatchSnapshot();
-  });
-=======
 import {
   axe,
   fireEvent,
   render,
   screen,
   userEvent,
-} from '../../util/test-utils';
-
-import { SelectorGroup, SelectorGroupProps } from './SelectorGroup';
+} from '../../util/test-utils.js';
+
+import { SelectorGroup, SelectorGroupProps } from './SelectorGroup.js';
 
 const defaultProps: SelectorGroupProps = {
   label: 'label',
@@ -77,7 +43,6 @@
       const groupEl = screen.queryByRole('radiogroup');
       expect(groupEl).toBeNull();
     });
->>>>>>> 503d6e56
 
     it('should be initially unchecked by default', () => {
       render(<SelectorGroup {...defaultProps} />);
@@ -97,7 +62,7 @@
     it('should be initially checked (controlled)', () => {
       const value = 'second';
       render(
-        <SelectorGroup {...defaultProps} value={value} onChange={jest.fn()} />,
+        <SelectorGroup {...defaultProps} value={value} onChange={vi.fn()} />,
       );
       expect(screen.getByLabelText('Option 1')).not.toBeChecked();
       expect(screen.getByLabelText('Option 2')).toBeChecked();
@@ -158,7 +123,7 @@
         <SelectorGroup
           {...defaultProps}
           value={value}
-          onChange={jest.fn()}
+          onChange={vi.fn()}
           options={options}
         />,
       );
@@ -176,7 +141,7 @@
         <SelectorGroup
           {...defaultProps}
           defaultValue={defaultValue}
-          onChange={jest.fn()}
+          onChange={vi.fn()}
           options={options}
         />,
       );
@@ -185,7 +150,7 @@
     });
 
     it('should call the change handler when clicked', async () => {
-      const onChange = jest.fn();
+      const onChange = vi.fn();
       render(<SelectorGroup {...defaultProps} onChange={onChange} />);
 
       await userEvent.click(screen.getByLabelText('Option 3'));
@@ -194,7 +159,7 @@
     });
 
     it('should call the blur handler when loosing focus', async () => {
-      const onBlur = jest.fn();
+      const onBlur = vi.fn();
       render(<SelectorGroup {...defaultProps} onBlur={onBlur} />);
       const inputEl = screen.getByLabelText('Option 1');
 
