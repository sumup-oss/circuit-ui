.wrapper {
  display: flex;
}

.hidden {
  display: none;
}

.segments {
  position: relative;
  z-index: var(--cui-z-index-absolute);
  display: flex;
  flex-grow: 1;
  gap: 2px;
  min-width: 170px;
  padding: var(--cui-spacings-byte) var(--cui-spacings-mega);
  cursor: text;
  outline: 0;
  background-color: var(--cui-bg-normal);
  border: 1px solid var(--cui-border-normal);
  border-top-left-radius: var(--cui-border-radius-byte);
  border-bottom-left-radius: var(--cui-border-radius-byte);
  box-shadow: none;
  transition:
    box-shadow var(--cui-transitions-default),
    padding var(--cui-transitions-default);
}

.segments:hover {
  border-color: var(--cui-border-normal-hovered);
}

.segments:focus-within {
  border-color: var(--cui-border-accent);
  box-shadow: inset 0 0 0 1px var(--cui-border-accent);
}

.invalid {
  border-color: var(--cui-border-danger);
}

.invalid:hover {
  border-color: var(--cui-border-danger-hovered);
}

.invalid:focus-within {
  border-color: var(--cui-border-danger);
  box-shadow: inset 0 0 0 1px var(--cui-border-danger);
}

.invalid:not(:focus-within):not([disabled])::placeholder {
  color: var(--cui-fg-danger);
}

.warning {
  border-color: var(--cui-border-warning);
}

.warning:hover {
  border-color: var(--cui-border-warning-hovered);
}

.warning:focus-within {
  border-color: var(--cui-border-warning);
  box-shadow: inset 0 0 0 1px var(--cui-border-warning);
}

.warning:not(:focus-within):not([disabled])::placeholder {
  color: var(--cui-fg-warning);
}

:global([data-disabled="true"]) .wrapper {
  color: var(--cui-fg-normal-disabled);
  background-color: var(--cui-bg-normal-disabled);
  border-color: var(--cui-border-normal-disabled);
}

.readonly {
  background-color: var(--cui-bg-subtle-disabled);
}

.literal {
  padding: var(--cui-spacings-bit) 0;
  font-size: var(--cui-body-m-font-size);
  line-height: var(--cui-body-m-line-height);
}

.readonly .literal {
  color: var(--cui-fg-subtle);
}

.calendar-button {
  position: relative;
  border-top-left-radius: 0 !important;
  border-bottom-left-radius: 0 !important;
  transform: translateX(-1px);
}

.calendar-button:focus {
  z-index: calc(var(--cui-z-index-absolute) + 1);
  border-color: var(--cui-border-focus);
  box-shadow: inset 0 0 0 1px var(--cui-border-focus);
}

.calendar-button:active,
.calendar-button[aria-expanded="true"] {
  z-index: calc(var(--cui-z-index-absolute) + 1);
}

.dialog {
  width: max-content;
  max-width: 410px;
  max-width: min(410px, 100vw);
  max-height: 100vh;
  margin: 0;
  overflow: scroll;
  border: var(--cui-border-width-kilo) solid var(--cui-border-subtle);
  border-radius: var(--cui-border-radius-byte);
}

.dialog::after {
  display: none;
}

.content {
  color: var(--cui-fg-normal);
  outline: 0;
  background-color: var(--cui-bg-elevated);
<<<<<<< HEAD
  outline: 0;
=======
  border: var(--cui-border-width-kilo) solid var(--cui-border-subtle);
  border-radius: var(--cui-border-radius-byte);
>>>>>>> 350cabd6
  box-shadow: 0 2px 6px 0 rgb(0 0 0 / 8%);
}

@media (max-width: 479px) {
  .dialog {
    width: 100%;
    max-width: 100%;
    border-bottom-right-radius: 0;
    border-bottom-left-radius: 0;
  }
}

.header {
  display: flex;
  align-items: center;
  justify-content: space-between;
  padding: var(--cui-spacings-giga) var(--cui-spacings-mega)
    var(--cui-spacings-byte) var(--cui-spacings-mega);
}

@media (min-width: 480px) {
  /* Hide visually */
  .header {
    position: absolute;
    width: 1px;
    height: 1px;
    padding: 0;
    margin: -1px;
    overflow: hidden;
    white-space: nowrap;
    border: 0;
    clip: rect(0 0 0 0);
  }

  .close-button {
    display: none;
  }
}

.calendar {
  padding: var(--cui-spacings-mega);
}

.buttons {
  display: flex;
  flex-wrap: wrap;
  gap: var(--cui-spacings-kilo);
  justify-content: space-between;
  padding: var(--cui-spacings-mega);
  border-top: var(--cui-border-width-kilo) solid var(--cui-border-divider);
}

.apply {
  margin-left: auto;
}

@media (min-width: 480px) {
  .apply {
    display: none;
  }

  .presets {
    position: sticky;
    bottom: 0;
    margin-top: var(--cui-spacings-mega);
  }
}<|MERGE_RESOLUTION|>--- conflicted
+++ resolved
@@ -126,12 +126,6 @@
   color: var(--cui-fg-normal);
   outline: 0;
   background-color: var(--cui-bg-elevated);
-<<<<<<< HEAD
-  outline: 0;
-=======
-  border: var(--cui-border-width-kilo) solid var(--cui-border-subtle);
-  border-radius: var(--cui-border-radius-byte);
->>>>>>> 350cabd6
   box-shadow: 0 2px 6px 0 rgb(0 0 0 / 8%);
 }
 
