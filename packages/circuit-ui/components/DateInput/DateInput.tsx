--- conflicted
+++ resolved
@@ -58,12 +58,9 @@
 import { toPlainDate } from '../../util/date.js';
 import { applyMultipleRefs } from '../../util/refs.js';
 import { changeInputValue } from '../../util/input-value.js';
-<<<<<<< HEAD
 import { Dialog } from '../Dialog/Dialog.js';
 import { sharedClasses } from '../../styles/shared.js';
-=======
 import { idx } from '../../util/idx.js';
->>>>>>> 8bef729a
 
 import { DateSegment } from './components/DateSegment.js';
 import { usePlainDateState } from './hooks/usePlainDateState.js';
@@ -487,7 +484,6 @@
           id={dialogId}
           open={open}
           isModal={isMobile}
-<<<<<<< HEAD
           hideCloseButton={!isMobile}
           onCloseStart={handleDialogCloseStart}
           onCloseEnd={handleDialogCloseEnd}
@@ -496,11 +492,7 @@
             isClosing ? outAnimation : inAnimation,
           )}
           animationDuration={isMobile ? animationDuration : 0}
-          aria-labelledby={headlineId}
-=======
-          onClose={closeCalendar}
           aria-labelledby={idx(open && headlineId)}
->>>>>>> 8bef729a
           style={dialogStyles}
           locale={locale}
           closeButtonLabel={closeCalendarButtonLabel}
