{
  "name": "@sumup/design-tokens",
<<<<<<< HEAD
  "version": "5.0.0-next.0",
=======
  "version": "4.0.1",
>>>>>>> a857167d
  "description": "Visual primitives such as typography, color, and spacing that are shared across platforms.",
  "main": "dist/cjs/index.js",
  "module": "dist/es/index.js",
  "types": "dist/es/index.d.ts",
  "sideEffects": false,
  "files": [
    "dist",
    "README.md",
    "LICENSE"
  ],
  "repository": {
    "type": "git",
    "directory": "packages/design-tokens",
    "url": "git+https://github.com/sumup-oss/circuit-ui.git"
  },
  "license": "Apache-2.0",
  "bugs": {
    "url": "https://github.com/sumup-oss/circuit-ui/issues"
  },
  "homepage": "https://github.com/sumup-oss/circuit-ui/tree/main/packages/design-tokens/README.md",
  "scripts": {
    "start": "tsc --watch",
    "build": "yarn build:es && yarn build:cjs",
    "build:es": "tsc",
    "build:cjs": "tsc --project tsconfig.cjs.json",
    "lint": "foundry run eslint . --ext .js,.jsx,.ts,.tsx",
    "lint:fix": "yarn lint --fix",
    "test": "jest --watch"
  },
  "dependencies": {
    "prop-types": "^15.7.2"
  },
  "devDependencies": {
    "@types/jest": "^29.0.3",
    "@types/node": "^18.11.9",
    "@types/prop-types": "^15.7.5",
    "jest": "^29.0.3",
<<<<<<< HEAD
    "typescript": "^4.8.4"
=======
    "typescript": "^4.9.3"
>>>>>>> a857167d
  }
}<|MERGE_RESOLUTION|>--- conflicted
+++ resolved
@@ -1,10 +1,6 @@
 {
   "name": "@sumup/design-tokens",
-<<<<<<< HEAD
   "version": "5.0.0-next.0",
-=======
-  "version": "4.0.1",
->>>>>>> a857167d
   "description": "Visual primitives such as typography, color, and spacing that are shared across platforms.",
   "main": "dist/cjs/index.js",
   "module": "dist/es/index.js",
@@ -42,10 +38,6 @@
     "@types/node": "^18.11.9",
     "@types/prop-types": "^15.7.5",
     "jest": "^29.0.3",
-<<<<<<< HEAD
-    "typescript": "^4.8.4"
-=======
     "typescript": "^4.9.3"
->>>>>>> a857167d
   }
 }