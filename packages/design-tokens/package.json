--- conflicted
+++ resolved
@@ -36,13 +36,7 @@
   "devDependencies": {
     "@types/jest": "^29.0.3",
     "@types/prop-types": "^15.7.5",
-<<<<<<< HEAD
-    "jest": "^28.1.1",
-    "jest-extended": "^2.0.0",
-    "typescript": "^4.7.4"
-=======
     "jest": "^29.0.3",
     "typescript": "^4.8.2"
->>>>>>> d0601d3d
   }
 }