--- conflicted
+++ resolved
@@ -1,10 +1,6 @@
 {
   "name": "@sumup/design-tokens",
-<<<<<<< HEAD
   "version": "6.0.0-next.0",
-=======
-  "version": "5.2.0",
->>>>>>> e1b3836c
   "description": "Visual primitives such as typography, color, and spacing that are shared across platforms.",
   "type": "module",
   "exports": "./dist/index.js",
@@ -33,10 +29,6 @@
     "prop-types": "^15.8.1"
   },
   "devDependencies": {
-<<<<<<< HEAD
-=======
-    "@types/jest": "^29.5.1",
->>>>>>> e1b3836c
     "@types/node": "^18.15.11",
     "@types/prop-types": "^15.7.5",
     "typescript": "^5.0.4"
