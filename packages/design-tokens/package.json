{
  "name": "@sumup/design-tokens",
  "version": "6.0.0-next.1",
  "description": "Visual primitives such as typography, color, and spacing that are shared across platforms.",
  "main": "dist/cjs/index.js",
  "module": "dist/es/index.js",
  "types": "dist/es/index.d.ts",
  "sideEffects": false,
  "files": [
    "dist",
    "*.css"
  ],
  "repository": {
    "type": "git",
    "directory": "packages/design-tokens",
    "url": "git+https://github.com/sumup-oss/circuit-ui.git"
  },
  "license": "Apache-2.0",
  "bugs": {
    "url": "https://github.com/sumup-oss/circuit-ui/issues"
  },
  "homepage": "https://github.com/sumup-oss/circuit-ui/tree/main/packages/design-tokens/README.md",
  "scripts": {
    "start": "tsc --watch",
    "build": "npm run build:es && npm run build:cjs && npm run build:styles",
    "build:es": "tsc",
    "build:cjs": "tsc --project tsconfig.cjs.json",
    "build:styles": "tsx ./scripts/build.ts",
    "lint": "foundry run eslint . --ext .js,.jsx,.ts,.tsx",
    "lint:fix": "npm run lint -- --fix",
    "test": "vitest"
  },
  "dependencies": {
    "browserslist": "^4.21.9",
    "lightningcss": "^1.21.0",
    "prop-types": "^15.8.1"
  },
  "devDependencies": {
<<<<<<< HEAD
    "@types/node": "^18.15.11",
=======
    "@types/jest": "^29.5.1",
    "@types/node": "^18.16.19",
>>>>>>> cc2b3950
    "@types/prop-types": "^15.7.5",
    "tsx": "^3.12.6",
    "typescript": "^5.0.4"
  }
}<|MERGE_RESOLUTION|>--- conflicted
+++ resolved
@@ -36,12 +36,7 @@
     "prop-types": "^15.8.1"
   },
   "devDependencies": {
-<<<<<<< HEAD
-    "@types/node": "^18.15.11",
-=======
-    "@types/jest": "^29.5.1",
     "@types/node": "^18.16.19",
->>>>>>> cc2b3950
     "@types/prop-types": "^15.7.5",
     "tsx": "^3.12.6",
     "typescript": "^5.0.4"
