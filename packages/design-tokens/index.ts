/**
 * Copyright 2020, SumUp Ltd.
 * Licensed under the Apache License, Version 2.0 (the "License");
 * you may not use this file except in compliance with the License.
 * You may obtain a copy of the License at
 *
 * http://www.apache.org/licenses/LICENSE-2.0
 *
 * Unless required by applicable law or agreed to in writing, software
 * distributed under the License is distributed on an "AS IS" BASIS,
 * WITHOUT WARRANTIES OR CONDITIONS OF ANY KIND, either express or implied.
 * See the License for the specific language governing permissions and
 * limitations under the License.
 */

import type { Theme } from './types/index.js';
import * as lightBase from './themes/light.js';

<<<<<<< HEAD
export { themePropType } from './utils/theme-prop-type.js';
=======
export { schema } from './themes/schema';

export { themePropType } from './utils/theme-prop-type';
>>>>>>> 503d6e56

// HACK: Copy the theme, otherwise, it gets exported as 'module'.
const light: Theme = { ...lightBase };

export type { Theme };
export { light };<|MERGE_RESOLUTION|>--- conflicted
+++ resolved
@@ -16,13 +16,9 @@
 import type { Theme } from './types/index.js';
 import * as lightBase from './themes/light.js';
 
-<<<<<<< HEAD
+export { schema } from './themes/schema.js';
+
 export { themePropType } from './utils/theme-prop-type.js';
-=======
-export { schema } from './themes/schema';
-
-export { themePropType } from './utils/theme-prop-type';
->>>>>>> 503d6e56
 
 // HACK: Copy the theme, otherwise, it gets exported as 'module'.
 const light: Theme = { ...lightBase };
