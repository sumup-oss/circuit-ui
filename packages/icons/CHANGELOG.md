# @sumup/icons

<<<<<<< HEAD
## 3.0.0-next.1

### Major Changes

- [#1615](https://github.com/sumup-oss/circuit-ui/pull/1615) [`51cd70d3`](https://github.com/sumup-oss/circuit-ui/commit/51cd70d37e0fc4609f81e885a503a35e6f102d11) Thanks [@connor-baer](https://github.com/connor-baer)! - Changed the `IconProps` default size type to `any`.

### Patch Changes

- [#2084](https://github.com/sumup-oss/circuit-ui/pull/2084) [`9677a305`](https://github.com/sumup-oss/circuit-ui/commit/9677a3052b8ccf2799f8acb2fd0bd2a7a01c33c8) Thanks [@connor-baer](https://github.com/connor-baer)! - Added `types` field to the `package.json` file to fix the type resolution.

## 3.0.0-next.0

### Major Changes

- [#2061](https://github.com/sumup-oss/circuit-ui/pull/2061) [`bc882426`](https://github.com/sumup-oss/circuit-ui/commit/bc882426a859e68ec7c029e1b56adbaa63f8260f) Thanks [@connor-baer](https://github.com/connor-baer)! - Raised the minimum Node.js version to 16+. This is the first maintained version with support for ES modules.

- [#2061](https://github.com/sumup-oss/circuit-ui/pull/2061) [`bc882426`](https://github.com/sumup-oss/circuit-ui/commit/bc882426a859e68ec7c029e1b56adbaa63f8260f) Thanks [@connor-baer](https://github.com/connor-baer)! - **This package is now pure ESM**. Please [read this](https://gist.github.com/sindresorhus/a39789f98801d908bbc7ff3ecc99d99c).

  - If you use TypeScript, you need to use TypeScript 4.7 or later ([ref](https://github.com/microsoft/TypeScript/issues/46452)).
  - If you use a bundler, make sure it supports ESM and that you have correctly configured it for ESM. (Next.js supports ESM packages out of the box since [v12](https://nextjs.org/blog/next-12#es-modules-support-and-url-imports)).

- [#2061](https://github.com/sumup-oss/circuit-ui/pull/2061) [`bc882426`](https://github.com/sumup-oss/circuit-ui/commit/bc882426a859e68ec7c029e1b56adbaa63f8260f) Thanks [@connor-baer](https://github.com/connor-baer)! - Switched to the `"exports"` field to configure the package entry points. Files that are not explicitly defined in `"exports"` can no longer be imported.
=======
## 2.29.0

### Minor Changes

- [#2180](https://github.com/sumup-oss/circuit-ui/pull/2180) [`ae5ac9e3`](https://github.com/sumup-oss/circuit-ui/commit/ae5ac9e345ed3676f5c6bd26097bb5009e8d10c7) Thanks [@amelako](https://github.com/amelako)! - Added new icon `SelectAll` in size 24.
>>>>>>> cc2b3950

## 2.28.1

### Patch Changes

- [#2151](https://github.com/sumup-oss/circuit-ui/pull/2151) [`820051fe`](https://github.com/sumup-oss/circuit-ui/commit/820051fe4c3ed963491d62aec25bc96d2775bdee) Thanks [@connor-baer](https://github.com/connor-baer)! - Updated the Visa, Visa Electron and VPay icons.

## 2.28.0

### Minor Changes

- [#2149](https://github.com/sumup-oss/circuit-ui/pull/2149) [`8312c473`](https://github.com/sumup-oss/circuit-ui/commit/8312c47359e6d60b4a15a2541c8c676a94e74b7c) Thanks [@amrdruid](https://github.com/amrdruid)! - Added a new `Eftpos` icon in size 24 to the payment method category and in size 32 to the card scheme category.

## 2.27.0

### Minor Changes

- [#2135](https://github.com/sumup-oss/circuit-ui/pull/2135) [`8a771fa4`](https://github.com/sumup-oss/circuit-ui/commit/8a771fa4af7d400b8b58352d25a98014a2162efa) Thanks [@a5e](https://github.com/a5e)! - Added new icon `ExternalLink` in size 16 and 24.

- [#2141](https://github.com/sumup-oss/circuit-ui/pull/2141) [`1a69d0f3`](https://github.com/sumup-oss/circuit-ui/commit/1a69d0f35d1e36b4901eaec1a046297e6cc45b76) Thanks [@hris27](https://github.com/hris27)! - Added new card scheme icons in size 24 and 32: `Conecs` and `Swile`.

## 2.26.0

### Minor Changes

- [#2126](https://github.com/sumup-oss/circuit-ui/pull/2126) [`a79f8d0d`](https://github.com/sumup-oss/circuit-ui/commit/a79f8d0d9fdfbfc563028add0ceee5624bb49394) Thanks [@hris27](https://github.com/hris27)! - Added new icons in size 24: `TransferIn`, `TransferOut`, `ThumbUp` and `ThumbDown`.

## 2.25.0

### Minor Changes

- [#2099](https://github.com/sumup-oss/circuit-ui/pull/2099) [`9d740bd4`](https://github.com/sumup-oss/circuit-ui/commit/9d740bd49e4a6875f6b78d5e0bbdc96798eee8d7) Thanks [@connor-baer](https://github.com/connor-baer)! - Deprecated the AddItems icon. Use the Add or Items icons instead.

- [#2102](https://github.com/sumup-oss/circuit-ui/pull/2102) [`423f4d3f`](https://github.com/sumup-oss/circuit-ui/commit/423f4d3f1d9a476cbacadf1369ad5d50ce88a53f) Thanks [@ToniPetrov03](https://github.com/ToniPetrov03)! - Added a new icon in size 16: `Transit`.

## 2.24.0

### Minor Changes

- [#2096](https://github.com/sumup-oss/circuit-ui/pull/2096) [`d015d7f4`](https://github.com/sumup-oss/circuit-ui/commit/d015d7f46e7e876fabf2f9ba84f9a0abad03ab0e) Thanks [@cecisousa](https://github.com/cecisousa)! - Added a new icon in size 24: `MoreCircle`.

## 2.23.0

### Minor Changes

- [#2068](https://github.com/sumup-oss/circuit-ui/pull/2068) [`4a4f8d74`](https://github.com/sumup-oss/circuit-ui/commit/4a4f8d7451418a90b1d15f4fff1f384e4aa64067) Thanks [@oalpatov](https://github.com/oalpatov)! - Added new icons in size 24: `CreditNote`, `DeliveryNote`, `ElectronicInvoice`, `FlipCamera`, `NoCosts`, and `RecurringInvoice`.

## 2.22.0

### Minor Changes

- [#2018](https://github.com/sumup-oss/circuit-ui/pull/2018) [`03a440d4`](https://github.com/sumup-oss/circuit-ui/commit/03a440d42bd740f71bc1ca39995b8b0aae76fcd9) Thanks [@robinmetral](https://github.com/robinmetral)! - Added new icons to the library. Action: `Stop` in size 16 and 24; Device: `CardReaderSoloLite` and `Tablet` in size 24; Miscellaneous: `Basket`, `Briefcase`, `Clothing`, `Customize`, `Health`, `Mcc` and `Services` in size 24; Notification: `Active`, `Paused` and `Stopped` in size 16 and 24; Product and feature: `Promote` in size 24.

## 2.21.0

### Minor Changes

- [#2009](https://github.com/sumup-oss/circuit-ui/pull/2009) [`b51f23a2`](https://github.com/sumup-oss/circuit-ui/commit/b51f23a2a0819ec94bb7150c2e83d768df6ff9be) Thanks [@tavarest](https://github.com/tavarest)! - Added a new size 24 `PaymentLink` icon to the Product and feature category.

## 2.20.0

### Minor Changes

- [#1957](https://github.com/sumup-oss/circuit-ui/pull/1957) [`f8f266df`](https://github.com/sumup-oss/circuit-ui/commit/f8f266df54c69b987d6c1d5b47228e856af741f0) Thanks [@connor-baer](https://github.com/connor-baer)! - Added the `IconsManifest` type to the exports. It describes the shape of `@sumup/icons/manifest.json`.

## 2.19.0

### Minor Changes

- [#1940](https://github.com/sumup-oss/circuit-ui/pull/1940) [`fbaa82b7`](https://github.com/sumup-oss/circuit-ui/commit/fbaa82b7efaf9e4955b14af1a20413d4364ce2f4) Thanks [@briannailiev](https://github.com/briannailiev)! - Added icons for the `Bancontact`, `Blik`, `EPS`, `Giropay`, `iDeal`, `MyBank`, `Przelewy24`, and `Satispay` payment methods.

## 2.18.0

### Minor Changes

- [#1928](https://github.com/sumup-oss/circuit-ui/pull/1928) [`1400e62f`](https://github.com/sumup-oss/circuit-ui/commit/1400e62f9434e04c4da811a445a30d9bf3f07930) Thanks [@Marczerwinski](https://github.com/Marczerwinski)! - Added a new size 16 'Favorite' icon

## 2.17.0

### Minor Changes

- [#1906](https://github.com/sumup-oss/circuit-ui/pull/1906) [`5cf691e7`](https://github.com/sumup-oss/circuit-ui/commit/5cf691e78f768d907cb9abf9eff94b990f667df3) Thanks [@rcdutra](https://github.com/rcdutra)! - Added a new card scheme icon for `Faster Payments`.

## 2.15.0

### Minor Changes

- [#1785](https://github.com/sumup-oss/circuit-ui/pull/1785) [`851351bd`](https://github.com/sumup-oss/circuit-ui/commit/851351bd9108e4c5368a1825ac830cfda2fb969a) Thanks [@sumius](https://github.com/sumius)! - Added a new `Copy` icon.

## 2.14.0

### Minor Changes

- [#1756](https://github.com/sumup-oss/circuit-ui/pull/1756) [`97ca8c52`](https://github.com/sumup-oss/circuit-ui/commit/97ca8c523874eafb0bce6857945310f635942c29) Thanks [@rcdutra](https://github.com/rcdutra)! - Added new payment method icons for `Alelo`, `Sodexo` and `Ticket`.

## 2.13.0

### Minor Changes

- [#1708](https://github.com/sumup-oss/circuit-ui/pull/1708) [`c5d42bc8`](https://github.com/sumup-oss/circuit-ui/commit/c5d42bc8835047da562b8b21d1045c31e916fbb7) Thanks [@larimaza](https://github.com/larimaza)! - Added new card scheme icons for `Alelo`, `Sodexo` and `Ticket`.

## 2.12.0

### Minor Changes

- [#1648](https://github.com/sumup-oss/circuit-ui/pull/1648) [`821532f9`](https://github.com/sumup-oss/circuit-ui/commit/821532f9728ec34b4bb00d1273ca8c6484ea26b4) Thanks [@hris27](https://github.com/hris27)! - Added new size 32 card scheme icons: `ApplePay`, `Bancontact`, `Boleto`, `GooglePay`, `Ideal`, `Klarna` and `PayPal`.

## 2.11.0

### Minor Changes

- [#1637](https://github.com/sumup-oss/circuit-ui/pull/1637) [`2f45ec2d`](https://github.com/sumup-oss/circuit-ui/commit/2f45ec2d84020d3d6a9009326276ad9b59dd6cdd) Thanks [@Marczerwinski](https://github.com/Marczerwinski)! - Added a new 24 size `Drag` icon.

## 2.10.0

### Minor Changes

- [#1619](https://github.com/sumup-oss/circuit-ui/pull/1619) [`6b0b6ed9`](https://github.com/sumup-oss/circuit-ui/commit/6b0b6ed9d28b8e5ad8610722e8bb8552ece58732) Thanks [@n-yordanov3](https://github.com/n-yordanov3)! - Added new size 24 `Cafe`, `Globe`, `Hospitality`, and `SumUpLogomark` icons.

## 2.9.1

### Patch Changes

- [#1593](https://github.com/sumup-oss/circuit-ui/pull/1593) [`da3cb509`](https://github.com/sumup-oss/circuit-ui/commit/da3cb509d6dfc58844a31937f37e772f01863030) Thanks [@tavarest](https://github.com/tavarest)! - Moved the `NfcPayment` icon to the payment methods category and changed its size to 24.

* [#1593](https://github.com/sumup-oss/circuit-ui/pull/1593) [`da3cb509`](https://github.com/sumup-oss/circuit-ui/commit/da3cb509d6dfc58844a31937f37e772f01863030) Thanks [@tavarest](https://github.com/tavarest)! - Added the missing `viewbox` attribute to the `Boleto` and `Vr` icons.

## 2.9.0

### Minor Changes

- [#1586](https://github.com/sumup-oss/circuit-ui/pull/1586) [`701b9f4b`](https://github.com/sumup-oss/circuit-ui/commit/701b9f4b957cf0fb8bda0d5050b5f72747832422) Thanks [@tavarest](https://github.com/tavarest)! - Added a new size 32 `NfcPayment` icon in the card schemes category.

* [#1586](https://github.com/sumup-oss/circuit-ui/pull/1586) [`701b9f4b`](https://github.com/sumup-oss/circuit-ui/commit/701b9f4b957cf0fb8bda0d5050b5f72747832422) Thanks [@tavarest](https://github.com/tavarest)! - Added new size 24 `Boleto` and `Vr` icons in the payment methods category.

## 2.8.0

### Minor Changes

- [#1579](https://github.com/sumup-oss/circuit-ui/pull/1579) [`fa152a45`](https://github.com/sumup-oss/circuit-ui/commit/fa152a45021173d95ab260850ed0f30ed43980b8) Thanks [@hris27](https://github.com/hris27)! - Added new size 24 `Gauge`, `Calendar` and `FlashOn` icons.

## 2.7.0

### Minor Changes

- [#1554](https://github.com/sumup-oss/circuit-ui/pull/1554) [`d3fb618a`](https://github.com/sumup-oss/circuit-ui/commit/d3fb618a3b73b1751067421bcd237e861d593f33) Thanks [@robinmetral](https://github.com/robinmetral)! - Added support for React 18.

## 2.6.0

### Minor Changes

- [#1515](https://github.com/sumup-oss/circuit-ui/pull/1515) [`60961522`](https://github.com/sumup-oss/circuit-ui/commit/6096152255665da1e09e84857dbb2e22e4e337af) Thanks [@hris27](https://github.com/hris27)! - Added the VR Benefícios card scheme icon.

## 2.5.0

### Minor Changes

- [#1463](https://github.com/sumup-oss/circuit-ui/pull/1463) [`86800b22`](https://github.com/sumup-oss/circuit-ui/commit/86800b220d692a9c447c38624377b2d7b962256e) Thanks [@sumius](https://github.com/sumius)! - Added a size 16 `Share` icon.

## 2.4.0

### Minor Changes

- [#1423](https://github.com/sumup-oss/circuit-ui/pull/1423) [`1e7eeb1a`](https://github.com/sumup-oss/circuit-ui/commit/1e7eeb1a132c2e342e9ccdd853a8107fcdb790c6) Thanks [@hrstngrnvsmp](https://github.com/hrstngrnvsmp)! - Added new `Download`, `Upload` and `Filter` icons in sizes 16 and 24.

### Patch Changes

- [#1425](https://github.com/sumup-oss/circuit-ui/pull/1425) [`8317a905`](https://github.com/sumup-oss/circuit-ui/commit/8317a90590b40da66de3e64ada61f8fcbaadf03c) Thanks [@robinmetral](https://github.com/robinmetral)! - Fixed and optimized the newly added icons: `Upload`, `Download` and `Filter`.

## 2.3.0

### Minor Changes

- [#1389](https://github.com/sumup-oss/circuit-ui/pull/1389) [`1b310e89`](https://github.com/sumup-oss/circuit-ui/commit/1b310e895bc5de2c5d8d20cf7fc4836c092adb91) Thanks [@pavel-craciun-sumup](https://github.com/pavel-craciun-sumup)! - Added a size 24 `Pix` payment method icon.

## 2.2.0

### Minor Changes

- [#1296](https://github.com/sumup-oss/circuit-ui/pull/1296) [`c310d134`](https://github.com/sumup-oss/circuit-ui/commit/c310d1347b11c5722cc012afb62232fb79772724) Thanks [@hris27](https://github.com/hris27)! - Added a size 32 `Pix` card scheme icon.

## 2.1.0

### Minor Changes

- [#1243](https://github.com/sumup-oss/circuit-ui/pull/1243) [`a3c04121`](https://github.com/sumup-oss/circuit-ui/commit/a3c04121c6cc2f12670abb7bfae5e0cbaf96958e) Thanks [@hris27](https://github.com/hris27)! - Added support for size 32 icons. Added new card scheme and sales-oriented icons.

## 2.0.1

### Patch Changes

- [#1247](https://github.com/sumup-oss/circuit-ui/pull/1247) [`ac46a6ec`](https://github.com/sumup-oss/circuit-ui/commit/ac46a6ec2accdd03be382342f355b75199792418) Thanks [@connor-baer](https://github.com/connor-baer)! - Added missing flag icons to the manifest (AR, AU, CA, CO, HR, PE, RO, and SL).

## 2.0.0

### Major Changes

- [#1168](https://github.com/sumup-oss/circuit-ui/pull/1168) [`ca74d320`](https://github.com/sumup-oss/circuit-ui/commit/ca74d320168aba1285e23691ca6651a1d12f9d27) Thanks [@robinmetral](https://github.com/robinmetral)! - Rolled out new brand icons.

## 2.0.0-next.1

### Patch Changes

- [#1193](https://github.com/sumup-oss/circuit-ui/pull/1193) [`139045d4`](https://github.com/sumup-oss/circuit-ui/commit/139045d4d055fa9435b4f409b087648db37b61ba) Thanks [@robinmetral](https://github.com/robinmetral)! - Added the classes that were removed from the SumUp logo icon.

## 2.0.0-next.0

### Major Changes

- [#1168](https://github.com/sumup-oss/circuit-ui/pull/1168) [`ca74d320`](https://github.com/sumup-oss/circuit-ui/commit/ca74d320168aba1285e23691ca6651a1d12f9d27) Thanks [@robinmetral](https://github.com/robinmetral)! - Rolled out new brand icons.

## 1.9.0

### Minor Changes

- [#1114](https://github.com/sumup-oss/circuit-ui/pull/1114) [`159bd7ad`](https://github.com/sumup-oss/circuit-ui/commit/159bd7ad9f7aa6fd73528b209377e073c498e40e) Thanks [@connor-baer](https://github.com/connor-baer)! - Exported the `IconProps` interface publicly.

* [`12ef7cf6`](https://github.com/sumup-oss/circuit-ui/commit/12ef7cf6c147e73b265139237751ecfa4fe37804) Thanks [@connor-baer](https://github.com/connor-baer)! - Added classnames to parts of the SumUp logo so they can be targeted for individual styling.

## 1.9.0-canary.1

### Minor Changes

- [#1114](https://github.com/sumup-oss/circuit-ui/pull/1114) [`159bd7ad`](https://github.com/sumup-oss/circuit-ui/commit/159bd7ad9f7aa6fd73528b209377e073c498e40e) Thanks [@connor-baer](https://github.com/connor-baer)! - Exported the `IconProps` interface publicly.

## 1.9.0-canary.0

### Minor Changes

- [#1104](https://github.com/sumup-oss/circuit-ui/pull/1104) [`12ef7cf6`](https://github.com/sumup-oss/circuit-ui/commit/12ef7cf6c147e73b265139237751ecfa4fe37804) Thanks [@github-actions](https://github.com/apps/github-actions)! - Added classnames to parts of the SumUp logo so they can be targeted for individual styling.

## 1.8.2

### Patch Changes

- [#1063](https://github.com/sumup-oss/circuit-ui/pull/1063) [`e48f5713`](https://github.com/sumup-oss/circuit-ui/commit/e48f57135a8c129049d2b614efa2ed936fa63e42) Thanks [@robinmetral](https://github.com/robinmetral)! - Fixed the Plus icon's fill to inherit the currentColor.

## 1.8.1

### Patch Changes

- [#1049](https://github.com/sumup-oss/circuit-ui/pull/1049) [`1fb10698`](https://github.com/sumup-oss/circuit-ui/commit/1fb10698f624a5682a849964a926179ea0e425c9) Thanks [@connor-baer](https://github.com/connor-baer)! - Added the minus icon to the icons manifest.

## 1.8.0

### Minor Changes

- [#1045](https://github.com/sumup-oss/circuit-ui/pull/1045) [`f2f6945b`](https://github.com/sumup-oss/circuit-ui/commit/f2f6945b009079ca52b05433e6c8940e1de0720b) Thanks [@drazenbuljovcic](https://github.com/drazenbuljovcic)! - Added a new minus icon in a small size.

## 1.7.1

### Patch Changes

- [#980](https://github.com/sumup-oss/circuit-ui/pull/980) [`900e6bc4`](https://github.com/sumup-oss/circuit-ui/commit/900e6bc465e4f909ab000403da3d17724f2ab73e) Thanks [@robinmetral](https://github.com/robinmetral)! - Fixes the Plus icon to use the currentColor instead of black.

## 1.7.0

### Minor Changes

- [#961](https://github.com/sumup-oss/circuit-ui/pull/961) [`d6cfe1df`](https://github.com/sumup-oss/circuit-ui/commit/d6cfe1dff247bea93b83c19dde728ca36b51bc0b) Thanks [@robinmetral](https://github.com/robinmetral)! - Add new Plus icons in small and large sizes.

## 1.6.2

### Patch Changes

- [#898](https://github.com/sumup-oss/circuit-ui/pull/898) [`02558395`](https://github.com/sumup-oss/circuit-ui/commit/025583954df06c95c79584e8639936a03e7f77f4) Thanks [@connor-baer](https://github.com/connor-baer)! - Removed unnecessary `mask` rules from SVGs. The rule had no visual effect on the SVGs and could cause issues when an icon was used multiple times on a page.

## 1.6.1

### Patch Changes

- [#883](https://github.com/sumup-oss/circuit-ui/pull/883) [`1912119f`](https://github.com/sumup-oss/circuit-ui/commit/1912119fd998ab9d4000e11db5dfa653fdd8c877) Thanks [@connor-baer](https://github.com/connor-baer)! - Removed unnecessary `clip-path` rules from SVGs. The rule had no visual effect on the SVGs and could cause issues when an icon was used multiple times on a page.

* [#883](https://github.com/sumup-oss/circuit-ui/pull/883) [`1912119f`](https://github.com/sumup-oss/circuit-ui/commit/1912119fd998ab9d4000e11db5dfa653fdd8c877) Thanks [@connor-baer](https://github.com/connor-baer)! - Added a grey border around the Finnish flag icon to match all other flag icons.<|MERGE_RESOLUTION|>--- conflicted
+++ resolved
@@ -1,6 +1,5 @@
 # @sumup/icons
 
-<<<<<<< HEAD
 ## 3.0.0-next.1
 
 ### Major Changes
@@ -23,13 +22,12 @@
   - If you use a bundler, make sure it supports ESM and that you have correctly configured it for ESM. (Next.js supports ESM packages out of the box since [v12](https://nextjs.org/blog/next-12#es-modules-support-and-url-imports)).
 
 - [#2061](https://github.com/sumup-oss/circuit-ui/pull/2061) [`bc882426`](https://github.com/sumup-oss/circuit-ui/commit/bc882426a859e68ec7c029e1b56adbaa63f8260f) Thanks [@connor-baer](https://github.com/connor-baer)! - Switched to the `"exports"` field to configure the package entry points. Files that are not explicitly defined in `"exports"` can no longer be imported.
-=======
+
 ## 2.29.0
 
 ### Minor Changes
 
 - [#2180](https://github.com/sumup-oss/circuit-ui/pull/2180) [`ae5ac9e3`](https://github.com/sumup-oss/circuit-ui/commit/ae5ac9e345ed3676f5c6bd26097bb5009e8d10c7) Thanks [@amelako](https://github.com/amelako)! - Added new icon `SelectAll` in size 24.
->>>>>>> cc2b3950
 
 ## 2.28.1
 
