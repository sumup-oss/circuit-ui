--- conflicted
+++ resolved
@@ -1,6 +1,5 @@
 # @sumup/icons
 
-<<<<<<< HEAD
 ## 3.0.0-next.0
 
 ### Major Changes
@@ -13,13 +12,12 @@
   - If you use a bundler, make sure it supports ESM and that you have correctly configured it for ESM. (Next.js supports ESM packages out of the box since [v12](https://nextjs.org/blog/next-12#es-modules-support-and-url-imports)).
 
 - [#2061](https://github.com/sumup-oss/circuit-ui/pull/2061) [`bc882426`](https://github.com/sumup-oss/circuit-ui/commit/bc882426a859e68ec7c029e1b56adbaa63f8260f) Thanks [@connor-baer](https://github.com/connor-baer)! - Switched to the `"exports"` field to configure the package entry points. Files that are not explicitly defined in `"exports"` can no longer be imported.
-=======
+
 ## 2.26.0
 
 ### Minor Changes
 
 - [#2126](https://github.com/sumup-oss/circuit-ui/pull/2126) [`a79f8d0d`](https://github.com/sumup-oss/circuit-ui/commit/a79f8d0d9fdfbfc563028add0ceee5624bb49394) Thanks [@hris27](https://github.com/hris27)! - Added new icons in size 24: `TransferIn`, `TransferOut`, `ThumbUp` and `ThumbDown`.
->>>>>>> 5f59c297
 
 ## 2.25.0
 
