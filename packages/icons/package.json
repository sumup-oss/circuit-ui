{
<<<<<<< HEAD
  "name": "@sumup-oss/icons",
  "version": "5.0.0-next.0",
=======
  "name": "@sumup/icons",
  "version": "4.1.3",
>>>>>>> 98e71342
  "description": "A collection of icons by SumUp",
  "type": "module",
  "main": "./dist/index.js",
  "types": "./dist/index.d.ts",
  "exports": {
    ".": "./dist/index.js",
    "./manifest.json": "./manifest.json",
    "./*.svg": "./web/v2/*.svg"
  },
  "sideEffects": false,
  "files": [
    "dist",
    "web",
    "manifest.json"
  ],
  "repository": {
    "type": "git",
    "directory": "packages/icons",
    "url": "git+https://github.com/sumup-oss/circuit-ui.git"
  },
  "license": "Apache-2.0",
  "bugs": {
    "url": "https://github.com/sumup-oss/circuit-ui/issues"
  },
  "homepage": "https://github.com/sumup-oss/circuit-ui/tree/main/packages/icons/README.md",
  "scripts": {
    "start": "tsx watch ./scripts/build.ts",
    "build": "tsx ./scripts/build.ts",
    "test": "vitest",
    "lint": "foundry run eslint . --ext .ts,.tsx,.js,.jsx",
    "lint:fix": "npm run lint -- --fix",
    "prepublish": "npm run build"
  },
  "devDependencies": {
    "@babel/core": "^7.25.2",
    "@babel/preset-env": "^7.25.3",
    "@babel/preset-react": "^7.24.7",
    "@types/babel__core": "^7.20.5",
    "fast-xml-parser": "^4.4.1",
    "prettier": "^3.3.3",
    "tsx": "^4.16.5",
    "typescript": "^5.6.2"
  },
  "peerDependencies": {
    "react": ">=16.0.0 <19.0.0"
  },
  "engines": {
    "node": ">=20"
  }
}<|MERGE_RESOLUTION|>--- conflicted
+++ resolved
@@ -1,11 +1,6 @@
 {
-<<<<<<< HEAD
   "name": "@sumup-oss/icons",
   "version": "5.0.0-next.0",
-=======
-  "name": "@sumup/icons",
-  "version": "4.1.3",
->>>>>>> 98e71342
   "description": "A collection of icons by SumUp",
   "type": "module",
   "main": "./dist/index.js",
