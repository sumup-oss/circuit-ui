{
  "name": "@sumup/icons",
  "version": "4.0.0-next.0",
  "description": "A collection of icons by SumUp",
  "type": "module",
  "main": "./dist/index.js",
  "types": "./dist/index.d.ts",
  "exports": {
    ".": "./dist/index.js",
    "./manifest.json": "./manifest.json",
    "./*.svg": "./web/v2/*.svg"
  },
  "sideEffects": false,
  "files": [
    "dist",
    "web",
    "manifest.json"
  ],
  "repository": {
    "type": "git",
    "directory": "packages/icons",
    "url": "git+https://github.com/sumup-oss/circuit-ui.git"
  },
  "license": "Apache-2.0",
  "bugs": {
    "url": "https://github.com/sumup-oss/circuit-ui/issues"
  },
  "homepage": "https://github.com/sumup-oss/circuit-ui/tree/main/packages/icons/README.md",
  "scripts": {
    "start": "tsx watch ./scripts/build.ts",
    "build": "tsx ./scripts/build.ts",
    "test": "vitest",
    "lint": "foundry run eslint . --ext .ts,.tsx,.js,.jsx",
    "lint:fix": "npm run lint -- --fix",
    "prepublish": "npm run build"
  },
  "devDependencies": {
    "@babel/core": "^7.25.2",
    "@babel/preset-env": "^7.25.3",
    "@babel/preset-react": "^7.24.7",
    "@types/babel__core": "^7.20.5",
    "@types/prettier": "^3.0.0",
<<<<<<< HEAD
    "fast-xml-parser": "^4.4.0",
=======
    "babel-plugin-inline-react-svg": "^2.0.2",
    "fast-xml-parser": "^4.4.1",
>>>>>>> 9778b38b
    "prettier": "^3.3.3",
    "tsx": "^4.16.4",
    "typescript": "^5.5.4"
  },
  "peerDependencies": {
    "react": ">=16.0.0 <19.0.0"
  },
  "engines": {
    "node": ">=18"
  }
}<|MERGE_RESOLUTION|>--- conflicted
+++ resolved
@@ -40,12 +40,7 @@
     "@babel/preset-react": "^7.24.7",
     "@types/babel__core": "^7.20.5",
     "@types/prettier": "^3.0.0",
-<<<<<<< HEAD
-    "fast-xml-parser": "^4.4.0",
-=======
-    "babel-plugin-inline-react-svg": "^2.0.2",
     "fast-xml-parser": "^4.4.1",
->>>>>>> 9778b38b
     "prettier": "^3.3.3",
     "tsx": "^4.16.4",
     "typescript": "^5.5.4"
