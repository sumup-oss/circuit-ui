/**
 * Copyright 2020, SumUp Ltd.
 * Licensed under the Apache License, Version 2.0 (the "License");
 * you may not use this file except in compliance with the License.
 * You may obtain a copy of the License at
 *
 * http://www.apache.org/licenses/LICENSE-2.0
 *
 * Unless required by applicable law or agreed to in writing, software
 * distributed under the License is distributed on an "AS IS" BASIS,
 * WITHOUT WARRANTIES OR CONDITIONS OF ANY KIND, either express or implied.
 * See the License for the specific language governing permissions and
 * limitations under the License.
 */

import fs from 'node:fs';
import path from 'node:path';
import { fileURLToPath } from 'node:url';

<<<<<<< HEAD
import dedent from 'dedent';
=======
import prettier from 'prettier';
>>>>>>> 503d6e56
import { transformSync } from '@babel/core';

import manifest from '../manifest.json' assert { type: 'json' };

const __dirname = path.dirname(fileURLToPath(import.meta.url));

const BASE_DIR = path.join(__dirname, '..');
const ICON_DIR = path.join(BASE_DIR, './web/v2');
const DIST_DIR = path.join(BASE_DIR, 'dist');

type Icon = {
  name: string;
  category: string;
  size: '16' | '24' | '32';
<<<<<<< HEAD
=======
  deprecation?: string;
>>>>>>> 503d6e56
};

type Component = {
  name: string;
  icons: Icon[];
  deprecation?: string;
};

function createDeprecationComment(deprecation?: string) {
  if (!deprecation) {
    return '';
  }
  return `
    /**
     * @deprecated ${deprecation}
     */`;
}

function getComponentName(name: string): string {
  // Split on non-word characters
  const words = name.split(/[^a-z0-9]/i);
  // Uppercase the first letter and lowercase the rest
  const pascalCased = words.map(
    (part) => part.charAt(0).toUpperCase() + part.substr(1).toLowerCase(),
  );
  return pascalCased.join('');
}

function getFilePath(icon: Icon): string {
  return path.join(ICON_DIR, `${icon.name}_${icon.size}.svg`);
}

function buildComponentFile(component: Component): string {
  const icons = component.icons.map((icon) => ({
    size: icon.size,
    filePath: getFilePath(icon),
    name: getComponentName(`${icon.name}-${icon.size}`),
  }));

  const iconImports = icons.map(
    (icon) =>
      `import { ReactComponent as ${icon.name} } from '${icon.filePath}';`,
  );
  const sizes = icons.map((icon) => parseInt(icon.size)).sort();
  const defaultSize = sizes.includes(24) ? '24' : Math.min(...sizes).toString();
  const sizeMap = icons.map((icon) => `'${icon.size}': ${icon.name},`);
  const invalidSizeError = `The '\${size}' size is not supported by the '${
    component.name
  }' icon. Please use one of the available sizes: '${sizes.join("', '")}'.`;

  /**
   * TODO: look into whether we still need the React import here
   */
  return `
    import React from 'react';
    ${iconImports.join('\n')}

    const sizeMap = {
      ${sizeMap.join('\n')}
    }

    ${createDeprecationComment(component.deprecation)}
    export function ${component.name}({ size = '${defaultSize}', ...props }) {
      const Icon = sizeMap[size] || sizeMap['${defaultSize}'];

      if (
        process.env.NODE_ENV !== 'production' &&
        process.env.NODE_ENV !== 'test' &&
        !sizeMap[size]
      ) {
        throw new Error(\`${invalidSizeError}\`);
      }

      return <Icon {...props} />;
    };
  `;
}

function buildIndexFile(components: Component[]): string {
  return components
    .map(({ name }) => `export { ${name} } from './${name}.js';`)
    .join('\n');
}

function buildDeclarationFile(components: Component[]): string {
  const declarationStatements = components.map((component) => {
    const sizes = component.icons.map(({ size }) => `'${size}'`).sort();
    const SizesType = sizes.join(' | ');
<<<<<<< HEAD
    return `declare const ${component.name}: IconComponentType<${SizesType}>;`;
  });
  const exportNames = components.map((file) => file.name);
  return dedent`
    import type { FunctionComponent, SVGProps } from 'react';
=======
    return `
      ${createDeprecationComment(component.deprecation)}
      declare const ${component.name}: FC<IconProps<${SizesType}>>;`;
  });
  const exportNames = components.map((file) => file.name);
  return `
    import type { FC, SVGProps } from 'react';
>>>>>>> 503d6e56

    export interface IconProps<Sizes extends string = any> extends SVGProps<SVGSVGElement> {
      /**
       * Choose between one of the available sizes. Defaults to '24', if supported, or to the smallest available size.
       */
      size?: Sizes;
    }

    export type IconComponentType<Sizes extends string = any> = FunctionComponent<IconProps<Sizes>>;

    ${declarationStatements.join('\n')}

    export { ${exportNames.join(', ')} };

    export type IconsManifest = {
      icons: {
        name: string;
        category: string;
        size: '16' | '24' | '32';
        deprecation?: boolean;
      }[];
    };
  `;
}

function transpileModule(fileName: string, code: string): void {
  const output = transformSync(code, {
    cwd: BASE_DIR,
    targets: { esmodules: true },
    presets: [['@babel/preset-env', { modules: false }], '@babel/preset-react'],
    plugins: [['inline-react-svg', { svgo: false }]],
    filename: fileName,
  })?.code as string;
  writeFile(DIST_DIR, fileName, output);
}

function writeFile(dir: string, fileName: string, fileContent: string): void {
  const filePath = path.join(dir, fileName);
  const directory = path.dirname(filePath);
  const formattedContent = prettier.format(fileContent, { filepath: filePath });
  if (directory && directory !== '.') {
    fs.mkdirSync(directory, { recursive: true });
  }
  return fs.writeFile(filePath, formattedContent, { flag: 'w' }, (err) => {
    if (err) {
      throw err;
    }
  });
}

function main(): void {
  const icons = manifest.icons as Icon[];
  const iconsByName = icons.reduce((acc, icon) => {
    acc[icon.name] = acc[icon.name] || [];
    acc[icon.name].push(icon);
    return acc;
  }, {} as Record<string, Icon[]>);
<<<<<<< HEAD
  const components: Component[] = Object.entries(iconsByName).map(
    ([name, icons]) => ({
      name: getComponentName(name),
      icons,
=======
  const components = Object.entries(iconsByName).map(
    ([name, icons]): Component => ({
      name: getComponentName(name),
      icons,
      deprecation: icons.find((icon) => icon.deprecation)?.deprecation,
>>>>>>> 503d6e56
    }),
  );

  const indexRaw = buildIndexFile(components);
  const declarationFile = buildDeclarationFile(components);

  components.forEach((component) => {
    const componentFileName = `${component.name}.js`;
    const componentRaw = buildComponentFile(component);
    transpileModule(componentFileName, componentRaw);
  });

  transpileModule('index.js', indexRaw);

  writeFile(DIST_DIR, 'index.d.ts', declarationFile);
}

main();<|MERGE_RESOLUTION|>--- conflicted
+++ resolved
@@ -17,15 +17,13 @@
 import path from 'node:path';
 import { fileURLToPath } from 'node:url';
 
-<<<<<<< HEAD
-import dedent from 'dedent';
-=======
 import prettier from 'prettier';
->>>>>>> 503d6e56
 import { transformSync } from '@babel/core';
 
+// @ts-ignore Import assertions are fine
 import manifest from '../manifest.json' assert { type: 'json' };
 
+// @ts-ignore `import` is fine
 const __dirname = path.dirname(fileURLToPath(import.meta.url));
 
 const BASE_DIR = path.join(__dirname, '..');
@@ -36,10 +34,7 @@
   name: string;
   category: string;
   size: '16' | '24' | '32';
-<<<<<<< HEAD
-=======
   deprecation?: string;
->>>>>>> 503d6e56
 };
 
 type Component = {
@@ -128,21 +123,13 @@
   const declarationStatements = components.map((component) => {
     const sizes = component.icons.map(({ size }) => `'${size}'`).sort();
     const SizesType = sizes.join(' | ');
-<<<<<<< HEAD
-    return `declare const ${component.name}: IconComponentType<${SizesType}>;`;
-  });
-  const exportNames = components.map((file) => file.name);
-  return dedent`
-    import type { FunctionComponent, SVGProps } from 'react';
-=======
     return `
       ${createDeprecationComment(component.deprecation)}
-      declare const ${component.name}: FC<IconProps<${SizesType}>>;`;
+      declare const ${component.name}: IconComponentType<${SizesType}>;`;
   });
   const exportNames = components.map((file) => file.name);
   return `
-    import type { FC, SVGProps } from 'react';
->>>>>>> 503d6e56
+    import type { FunctionComponent, SVGProps } from 'react';
 
     export interface IconProps<Sizes extends string = any> extends SVGProps<SVGSVGElement> {
       /**
@@ -200,18 +187,11 @@
     acc[icon.name].push(icon);
     return acc;
   }, {} as Record<string, Icon[]>);
-<<<<<<< HEAD
-  const components: Component[] = Object.entries(iconsByName).map(
-    ([name, icons]) => ({
-      name: getComponentName(name),
-      icons,
-=======
   const components = Object.entries(iconsByName).map(
     ([name, icons]): Component => ({
       name: getComponentName(name),
       icons,
       deprecation: icons.find((icon) => icon.deprecation)?.deprecation,
->>>>>>> 503d6e56
     }),
   );
 
