--- conflicted
+++ resolved
@@ -1919,7 +1919,6 @@
       "size": "24"
     },
     {
-<<<<<<< HEAD
       "name": "employees",
       "category": "Product and feature",
       "size": "16"
@@ -1928,11 +1927,11 @@
       "name": "employee_side_by_side",
       "category": "Product and feature",
       "size": "16"
-=======
+    },
+    {
       "name": "expenses",
       "category": "Product and feature",
       "size": "24"
->>>>>>> 4b5a9a49
     },
     {
       "name": "fee_calculator",
