--- conflicted
+++ resolved
@@ -36,27 +36,6 @@
             const fs = require('fs');
             const output = JSON.parse(fs.readFileSync('output.json', 'utf8'));
             console.log(output);
-<<<<<<< HEAD
-      
-            const packages = output.packages
-              .map((p) => `- ${p.name}: ${p.url}`)
-              .join('\n');
-      
-            const sha = context.payload.pull_request.head.sha
-            
-            const commitUrl = `https://github.com/${context.repo.owner}/${context.repo.repo}/commit/${sha}`;
-      
-            const body = `## 🚀 Your packages were published 
-      
-            ### Published Packages:
-      
-            ${packages}
-      
-            [View Commit](${commitUrl})`;
-      
-            const botCommentIdentifier = '## 🚀 Your packages were published ';
-      
-=======
 
             const packages = output.packages
               .map((p) => `- ${p.name}: ${p.url}`)
@@ -76,7 +55,6 @@
 
             const botCommentIdentifier = '## 🚀 Your packages were published ';
 
->>>>>>> 5c0b0ca3
             async function findBotComment(issueNumber) {
               if (!issueNumber) return null;
               const comments = await github.rest.issues.listComments({
@@ -88,21 +66,13 @@
                 comment.body.includes(botCommentIdentifier)
               );
             }
-<<<<<<< HEAD
-      
-=======
 
->>>>>>> 5c0b0ca3
             async function createOrUpdateComment(issueNumber) {
               if (!issueNumber) {
                 console.log('No issue number provided. Cannot post or update comment.');
                 return;
               }
-<<<<<<< HEAD
-      
-=======
 
->>>>>>> 5c0b0ca3
               const existingComment = await findBotComment(issueNumber);
               if (existingComment) {
                 await github.rest.issues.updateComment({
@@ -127,11 +97,6 @@
       - name: Delete label
         env:
           GITHUB_TOKEN: ${{ secrets.GITHUB_TOKEN }}
-<<<<<<< HEAD
-          PR_NUMBER:
-            ${{ github.event.pull_request.number }}
-=======
           PR_NUMBER: ${{ github.event.pull_request.number }}
->>>>>>> 5c0b0ca3
         run: |
           gh pr edit $PR_NUMBER --remove-label "preview"